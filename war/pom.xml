<!--
The MIT License

Copyright (c) 2004-2009, Sun Microsystems, Inc., Kohsuke Kawaguchi, Stephen Connolly, Tom Huybrechts, Yahoo! Inc.

Permission is hereby granted, free of charge, to any person obtaining a copy
of this software and associated documentation files (the "Software"), to deal
in the Software without restriction, including without limitation the rights
to use, copy, modify, merge, publish, distribute, sublicense, and/or sell
copies of the Software, and to permit persons to whom the Software is
furnished to do so, subject to the following conditions:

The above copyright notice and this permission notice shall be included in
all copies or substantial portions of the Software.

THE SOFTWARE IS PROVIDED "AS IS", WITHOUT WARRANTY OF ANY KIND, EXPRESS OR
IMPLIED, INCLUDING BUT NOT LIMITED TO THE WARRANTIES OF MERCHANTABILITY,
FITNESS FOR A PARTICULAR PURPOSE AND NONINFRINGEMENT. IN NO EVENT SHALL THE
AUTHORS OR COPYRIGHT HOLDERS BE LIABLE FOR ANY CLAIM, DAMAGES OR OTHER
LIABILITY, WHETHER IN AN ACTION OF CONTRACT, TORT OR OTHERWISE, ARISING FROM,
OUT OF OR IN CONNECTION WITH THE SOFTWARE OR THE USE OR OTHER DEALINGS IN
THE SOFTWARE.
-->

<project xmlns="http://maven.apache.org/POM/4.0.0" xmlns:xsi="http://www.w3.org/2001/XMLSchema-instance" xsi:schemaLocation="http://maven.apache.org/POM/4.0.0 http://maven.apache.org/maven-v4_0_0.xsd">
  <modelVersion>4.0.0</modelVersion>

  <parent>
    <groupId>org.jenkins-ci.main</groupId>
    <artifactId>pom</artifactId>
    <version>1.580.1-SNAPSHOT</version>
    <relativePath>../pom.xml</relativePath>
  </parent>

  <artifactId>jenkins-war</artifactId>
  <packaging>war</packaging>

  <name>Jenkins war</name>
  <description>
    Creates a war file. Also includes additional static web resources, such as images, CSS, JavaScript, and
    some HTML files.
  </description>

  <properties>
    <JENKINS_HOME>${basedir}/work</JENKINS_HOME>
    <contextPath>/jenkins</contextPath><!-- context path during test -->
    <port>8080</port><!-- HTTP listener port -->
  </properties>

  <dependencies>
    <dependency>
      <groupId>org.jenkins-ci</groupId>
      <artifactId>executable-war</artifactId>
      <version>1.29</version>
      <scope>provided</scope>
    </dependency>

    <dependency>
      <groupId>org.jenkins-ci.main</groupId>
      <artifactId>jenkins-core</artifactId>
      <version>${project.version}</version>
      <exclusions>
        <!--
          jars that are not needed in war. most of the exclusions should happen in the core, to make IDEs happy, not here.
        -->
        <exclusion>
          <groupId>javax.servlet</groupId>
          <artifactId>servlet-api</artifactId>
        </exclusion>
        <exclusion>
          <groupId>javax.servlet</groupId>
          <artifactId>jsp-api</artifactId>
        </exclusion>
        <!-- Stapler 1.195 fails to declare this as optional, and the 1.1 version lacks a license: -->
        <exclusion>
          <artifactId>metainf-services</artifactId>
          <groupId>org.kohsuke.metainf-services</groupId>
        </exclusion>
      </exclusions>
    </dependency>
    <!-- declare this in reactors, so i can use now directly : mvn install -pl war -am to get the war  -->
    <dependency>
      <groupId>${project.groupId}</groupId>
      <artifactId>maven-plugin</artifactId>
      <version>${maven-plugin.version}</version>
      <scope>provided</scope>
    </dependency>
    <dependency>
      <groupId>${project.groupId}</groupId>
      <artifactId>remoting</artifactId>
      <!-- specified in the parent -->
    </dependency>    
    <dependency>
      <groupId>${project.groupId}</groupId>
      <artifactId>cli</artifactId>
      <classifier>jar-with-dependencies</classifier>
      <version>${project.version}</version>
      <scope>provided</scope>
    </dependency>
    <dependency>
      <!--
        not actually used by test but used by dependency plugin to include it inside the war.
      -->
      <groupId>org.jenkins-ci</groupId>
      <artifactId>winstone</artifactId>
      <version>2.3</version>
      <scope>test</scope>
    </dependency>
    <dependency>
      <groupId>org.jenkins-ci.modules</groupId>
      <artifactId>instance-identity</artifactId>
      <version>1.4</version>
    </dependency>
    <dependency>
      <groupId>org.jenkins-ci.modules</groupId>
      <artifactId>ssh-cli-auth</artifactId>
      <version>1.2</version>
    </dependency>
    <dependency>
      <groupId>org.jenkins-ci.modules</groupId>
      <artifactId>slave-installer</artifactId>
      <version>1.3</version>
    </dependency>
    <dependency>
      <groupId>org.jenkins-ci.modules</groupId>
      <artifactId>windows-slave-installer</artifactId>
      <version>1.4</version>
    </dependency>
    <dependency>
      <groupId>org.jenkins-ci.modules</groupId>
      <artifactId>launchd-slave-installer</artifactId>
      <version>1.2</version>
    </dependency>
    <dependency>
      <groupId>org.jenkins-ci.modules</groupId>
      <artifactId>upstart-slave-installer</artifactId>
      <version>1.1</version>
    </dependency>
    <dependency>
      <groupId>org.jenkins-ci.modules</groupId>
      <artifactId>systemd-slave-installer</artifactId>
      <version>1.1</version>
    </dependency>
    <dependency>
      <groupId>org.jenkins-ci.modules</groupId>
      <artifactId>sshd</artifactId>
      <version>1.6</version>
    </dependency>
    <dependency>
      <!--
        We bundle slf4j binding since we got some components (sshd for example)
        that uses slf4j.

        The problem with not shipping any binding in the war is that if the
        servlet container does use slf4j in itself, then we got a classloader
        constraint violation (see JENKINS-12334) as we try to load StaticLoggerBinder
        which resides in the binding jar (this jar would be from container implementation,
        which relies on slf4j api in the container, when we have our own slf4j API jar
        statically depending on the binding jar.)

        We also get tickets like JENKINS-12650 for not reporting logs at all
        (although this is a non-fatal problem.)

        The downside of adding a jar is that we can potentially get "multiple binding jar"
        warning like http://www.slf4j.org/codes.html, but that's at least non-fatal.
      -->
      <groupId>org.slf4j</groupId>
      <artifactId>slf4j-jdk14</artifactId>
    </dependency>


    <!-- offline profiler API when we need it -->

    <!--dependency
      <groupId>com.yourkit.api</groupId>
      <artifactId>yjp</artifactId>
      <version>dontcare</version>
      <scope>system</scope>
      <systemPath>/usr/local/yjp/lib/yjp.jar</systemPath>
    </dependency-->
  </dependencies>

  <build>
    <finalName>jenkins</finalName>
    <plugins>
      <plugin>
        <artifactId>maven-war-plugin</artifactId>
        <!-- version specified in grandparent pom -->
        <configuration>
          <filteringDeploymentDescriptors>true</filteringDeploymentDescriptors>
          <!-- for putting Main-Class into war -->
          <archive>
            <manifest>
              <mainClass>Main</mainClass>
            </manifest>
            <manifestEntries>
              <Implementation-Version>${project.version}</Implementation-Version>
              <Hudson-Version>1.395</Hudson-Version>
              <Jenkins-Version>${project.version}</Jenkins-Version>
            </manifestEntries>
          </archive>
          <!--outputFileNameMapping>@{artifactId}@.@{extension}@</outputFileNameMapping-->
        </configuration>
      </plugin>
      <plugin>
        <artifactId>maven-dependency-plugin</artifactId>
        <!-- version specified in grandparent pom -->
        <executions>
          <execution>
            <id>list-dependencies</id>
            <phase>generate-resources</phase>
            <goals>
              <goal>list</goal>
            </goals>
            <configuration>
              <outputFile>${project.build.outputDirectory}/dependencies.txt</outputFile>
            </configuration>
          </execution>
          <execution>
            <!-- put executable war header -->
            <id>executable-war-header</id>
            <phase>generate-resources</phase>
            <goals>
              <goal>unpack-dependencies</goal>
            </goals>
            <configuration>
              <includeGroupIds>org.jenkins-ci</includeGroupIds>
              <includeArtifactIds>executable-war</includeArtifactIds>
              <includeScope>provided</includeScope>
              <includes>**/*.class</includes>
              <outputDirectory>${project.build.directory}/${project.build.finalName}</outputDirectory>
            </configuration>
          </execution>
          <execution>
            <id>resgen</id>
            <phase>generate-resources</phase>
            <goals>
              <goal>copy</goal>
            </goals>
            <configuration>
              <artifactItems>
                <!-- dependencies that goes to unusual locations -->
                <artifactItem>
                  <groupId>${project.groupId}</groupId>
                  <artifactId>remoting</artifactId>
                  <outputDirectory>${project.build.directory}/${project.build.finalName}/WEB-INF</outputDirectory>
                  <destFileName>remoting.jar</destFileName>
                </artifactItem>
                <artifactItem>
                  <groupId>${project.groupId}</groupId>
                  <artifactId>remoting</artifactId>
                  <outputDirectory>${project.build.directory}/${project.build.finalName}/WEB-INF</outputDirectory>
                  <destFileName>slave.jar</destFileName>
                </artifactItem>
                <artifactItem>
                  <groupId>${project.groupId}</groupId>
                  <artifactId>cli</artifactId>
                  <classifier>jar-with-dependencies</classifier>
                  <outputDirectory>${project.build.directory}/${project.build.finalName}/WEB-INF</outputDirectory>
                  <destFileName>jenkins-cli.jar</destFileName>
                </artifactItem>
                <artifactItem>
                  <groupId>org.jenkins-ci</groupId>
                  <artifactId>winstone</artifactId>
                  <outputDirectory>${project.build.directory}/${project.build.finalName}</outputDirectory>
                  <destFileName>winstone.jar</destFileName>
                </artifactItem>
                <!-- bundled plugins -->
                <artifactItem>
                  <groupId>${project.groupId}</groupId>
                  <artifactId>maven-plugin</artifactId>
                  <type>hpi</type>
                </artifactItem>
                <artifactItem>
                  <groupId>org.jenkins-ci.plugins</groupId>
                  <artifactId>ssh-slaves</artifactId>
<<<<<<< HEAD
                  <version>1.5</version>
=======
                  <version>1.8</version>
>>>>>>> c0444a5b
                  <type>hpi</type>
                </artifactItem>
                <artifactItem>
                  <groupId>org.jenkins-ci.plugins</groupId>
                  <artifactId>credentials</artifactId>
<<<<<<< HEAD
                  <version>1.9.4</version>
=======
                  <version>1.17</version>
>>>>>>> c0444a5b
                  <type>hpi</type>
                </artifactItem>
                <artifactItem>
                  <groupId>org.jenkins-ci.plugins</groupId>
                  <artifactId>ssh-credentials</artifactId>
<<<<<<< HEAD
                  <version>1.6</version>
=======
                  <version>1.10</version>
>>>>>>> c0444a5b
                  <type>hpi</type>
                </artifactItem>
                <artifactItem>
                  <groupId>org.jenkins-ci.plugins</groupId>
                  <artifactId>subversion</artifactId>
                  <version>1.54</version>
                  <type>hpi</type>
                </artifactItem>
                <artifactItem>
                  <groupId>org.jenkins-ci.plugins</groupId>
                  <artifactId>cvs</artifactId>
                  <version>2.11</version>
                  <type>hpi</type>
                </artifactItem>
                <artifactItem>
                  <groupId>org.jenkins-ci.plugins</groupId>
                  <artifactId>ant</artifactId>
                  <version>1.2</version>
                  <type>hpi</type>
                </artifactItem>
                <artifactItem>
                  <groupId>org.jenkins-ci.plugins</groupId>
                  <artifactId>javadoc</artifactId>
                  <version>1.1</version>
                  <type>hpi</type>
                </artifactItem>
                <artifactItem>
                  <groupId>org.jenkins-ci.plugins</groupId>
                  <artifactId>translation</artifactId>
                  <version>1.10</version>
                  <type>hpi</type>
                </artifactItem>
                <artifactItem>
                  <groupId>org.jenkins-ci.plugins</groupId>
                  <artifactId>external-monitor-job</artifactId>
                  <version>1.2</version>
                  <type>hpi</type>
                </artifactItem>
                <artifactItem>
                  <groupId>org.jenkins-ci.plugins</groupId>
                  <artifactId>ldap</artifactId>
                  <version>1.6</version>
                  <type>hpi</type>
                </artifactItem>
                <artifactItem>
                  <groupId>org.jenkins-ci.plugins</groupId>
                  <artifactId>pam-auth</artifactId>
                  <version>1.1</version>
                  <type>hpi</type>
                </artifactItem>
                <artifactItem>
                  <groupId>org.jenkins-ci.plugins</groupId>
                  <artifactId>mailer</artifactId>
                  <version>1.10</version>
                  <type>hpi</type>
                </artifactItem>
                <artifactItem>
                  <groupId>org.jenkins-ci.plugins</groupId>
                  <artifactId>matrix-auth</artifactId>
                  <version>1.1</version>
                  <type>hpi</type>
                </artifactItem>
                <artifactItem>
                  <groupId>org.jenkins-ci.plugins</groupId>
                  <artifactId>windows-slaves</artifactId>
                  <version>1.0</version>
                  <type>hpi</type>
                </artifactItem>
                <artifactItem>
                  <groupId>org.jenkins-ci.plugins</groupId>
                  <artifactId>antisamy-markup-formatter</artifactId>
                  <version>1.1</version>
                  <type>hpi</type>
                </artifactItem>
                <artifactItem>
                  <groupId>org.jenkins-ci.plugins</groupId>
                  <artifactId>matrix-project</artifactId>
                  <version>1.3</version>
                  <type>hpi</type>
                </artifactItem>
                <artifactItem>
                  <groupId>org.jenkins-ci.plugins</groupId>
                  <artifactId>junit</artifactId>
                  <version>1.0</version>
                  <type>hpi</type>
                </artifactItem>
              </artifactItems>
              <outputDirectory>${project.build.directory}/${project.build.finalName}/WEB-INF/plugins</outputDirectory>
              <stripVersion>true</stripVersion>
              <overWriteIfNewer>true</overWriteIfNewer>
              <overWriteReleases>false</overWriteReleases>
              <overWriteSnapshots>true</overWriteSnapshots>
            </configuration>
          </execution>
        </executions>
      </plugin>
      <plugin>
        <groupId>org.codehaus.mojo</groupId>
        <artifactId>build-helper-maven-plugin</artifactId>
        <executions>
          <execution>
            <!-- deploy the war as a jar, so that the tests can pull this into the classpath -->
            <id>deploy-war-for-test</id>
            <phase>package</phase>
            <goals>
              <goal>attach-artifact</goal>
            </goals>
            <configuration>
              <artifacts>
                <artifact>
                  <file>${project.build.directory}/${project.build.finalName}.war</file>
                  <type>jar</type>
                  <classifier>war-for-test</classifier>
                </artifact>
              </artifacts>
            </configuration>
          </execution>
        </executions>
      </plugin>
      <plugin><!-- generate licenses.xml -->
        <groupId>com.cloudbees</groupId>
        <artifactId>maven-license-plugin</artifactId>
        <!-- version specified in grandparent pom -->
        <configuration>
          <generateLicenseXml>${project.build.outputDirectory}/META-INF/licenses.xml</generateLicenseXml>
          <generateLicenseHtml>${project.build.outputDirectory}/META-INF/licenses.html</generateLicenseHtml>
          <attach>true</attach>
          <inlineScript>
            filter {
                // add Winstone since we are bundling it.
                def d = project.dependencies.find { it.artifactId=="winstone" };
                def a = mojo.artifactFactory.createProjectArtifact(d.groupId,d.artifactId,d.version);
                def p = mojo.projectBuilder.buildFromRepository(a, project.getRemoteArtifactRepositories(), mojo.localRepository)
                models.put(a,p);
            }
          </inlineScript>
        </configuration>
      </plugin>
      <plugin>
        <!-- this is really just a patched version of maven-jetty-plugin to workaround issue #932 -->
        <groupId>org.jenkins-ci.tools</groupId>
        <artifactId>maven-jenkins-dev-plugin</artifactId>
        <!-- version specified in grandparent pom -->
        <configuration>
          <!--
            Reload webapp when you hit ENTER. (See JETTY-282 for more)
          -->
          <reload>manual</reload>
          <connectors>
            <connector implementation="org.eclipse.jetty.server.nio.SelectChannelConnector">
                <port>${port}</port>
            </connector>
          </connectors>
          <additionalClassesDirectories>
            <!-- load resoures straight from source -->
            <additionalClassesDirectory>../core/src/main/resources</additionalClassesDirectory>
            
            <!--
              read directly from core module's output directory,
              so that changes are picked up right away without running mvn.
            -->
            <additionalClassesDirectory>../core/target/classes</additionalClassesDirectory>
          </additionalClassesDirectories>
          <loginServices>
            <loginService implementation="org.eclipse.jetty.security.HashLoginService">
              <name>default</name>
              <config>${basedir}/src/realm.properties</config>
            </loginService>
          </loginServices>
          <systemProperties>
            <systemProperty>
              <name>JENKINS_HOME</name>
              <value>${JENKINS_HOME}</value>
            </systemProperty>
            <systemProperty>
              <!-- always reload views during debugging -->
              <name>stapler.jelly.noCache</name>
              <value>true</value>
            </systemProperty>
            <systemProperty>
              <!-- show the stapler evaluation during execution -->
              <name>stapler.trace</name>
              <value>true</value>
            </systemProperty>
            <systemProperty>
              <!-- always reload scripts during debugging -->
              <name>hudson.script.noCache</name>
              <value>true</value>
            </systemProperty>
            <systemProperty>
              <!-- load view resources from the source directly, again for real time change -->
              <name>stapler.resourcePath</name>
              <value>
                  ../core/src/main/resources;
              </value>
            </systemProperty>
            <systemProperty>
              <!-- enable the plugins in main by default -->
              <name>hudson.bundled.plugins</name>
              <value><!-- run "mvn install" once will generate the.hpl -->
                  ${project.build.directory}/${project.build.finalName}/WEB-INF/plugins/*.hpi
              </value>
            </systemProperty>
            <systemProperty>
              <!-- stat collection pointless -->
              <name>hudson.model.UsageStatistics.disabled</name>
              <value>true</value>
            </systemProperty>
            <systemProperty>
              <name>hudson.Main.development</name>
              <value>true</value>
            </systemProperty>
            <systemProperty>
              <!-- this adds 3 sec to the shutdown, and most likely pointless, too -->
              <name>hudson.DNSMultiCast.disabled</name>
              <value>true</value>
            </systemProperty>
          </systemProperties>
          <webApp>
            <contextPath>${contextPath}</contextPath>
            <configurationDiscovered>false</configurationDiscovered>
          </webApp>
        </configuration>
      </plugin>
    </plugins>
  </build>

  <profiles>
    <profile>
      <!-- profile for creating Jenkins IPS package -->
      <id>ips</id>
      <build>
        <plugins>
          <plugin>
            <groupId>org.jvnet.updatecenter2</groupId>
            <artifactId>maven-makepkgs-plugin</artifactId>
            <!-- version specified in grandparent pom -->
            <executions>
              <execution>
                <goals>
                  <goal>package</goal>
                </goals>
              </execution>
            </executions>
            <configuration>
              <python>python2.5</python>
              <proto>../ips/proto.py</proto>
              <attach>false</attach>
            </configuration>
          </plugin>
        </plugins>
      </build>
    </profile>
    <profile>
      <!-- sign war -->
      <id>sign</id>
      <build>
        <plugins>
          <plugin>
            <artifactId>maven-jarsigner-plugin</artifactId>
            <executions>
              <execution>
                <id>signWar</id>
                <phase>verify</phase>
                <goals>
                  <goal>sign</goal>
                </goals>
                <configuration>
                  <archive>${project.build.directory}/${project.build.finalName}.war</archive>
                </configuration>
              </execution>
            </executions>
          </plugin>
        </plugins>
      </build>
    </profile>
    <profile>
      <!-- profile for running Grunt and optimize static resources -->
      <id>grunt</id>
        <build>
            <plugins>
                <plugin>
                    <groupId>org.codehaus.mojo</groupId>
                    <artifactId>exec-maven-plugin</artifactId>
                    <executions>
                        <execution>
                            <id>install</id>
                            <phase>validate</phase>
                            <goals>
                                <goal>exec</goal>
                            </goals>
                            <configuration>
                                <executable>npm</executable>
                                <arguments>
                                    <argument>install</argument>
                                </arguments>
                            </configuration>
                        </execution>
                        <execution>
                            <id>grunt</id>
                            <phase>prepare-package</phase>
                            <goals>
                                <goal>exec</goal>
                            </goals>
                            <configuration>
                                <executable>grunt</executable>
                            </configuration>
                        </execution>
                    </executions>
                </plugin>
            </plugins>
        </build>
    </profile>
  </profiles>
</project><|MERGE_RESOLUTION|>--- conflicted
+++ resolved
@@ -274,31 +274,19 @@
                 <artifactItem>
                   <groupId>org.jenkins-ci.plugins</groupId>
                   <artifactId>ssh-slaves</artifactId>
-<<<<<<< HEAD
-                  <version>1.5</version>
-=======
                   <version>1.8</version>
->>>>>>> c0444a5b
                   <type>hpi</type>
                 </artifactItem>
                 <artifactItem>
                   <groupId>org.jenkins-ci.plugins</groupId>
                   <artifactId>credentials</artifactId>
-<<<<<<< HEAD
-                  <version>1.9.4</version>
-=======
                   <version>1.17</version>
->>>>>>> c0444a5b
                   <type>hpi</type>
                 </artifactItem>
                 <artifactItem>
                   <groupId>org.jenkins-ci.plugins</groupId>
                   <artifactId>ssh-credentials</artifactId>
-<<<<<<< HEAD
-                  <version>1.6</version>
-=======
                   <version>1.10</version>
->>>>>>> c0444a5b
                   <type>hpi</type>
                 </artifactItem>
                 <artifactItem>
