/**
 * Jenkins first-run install wizard
 */

// Require modules here, make sure they get browserify'd/bundled
var jquery = require('jquery-detached');
var bootstrap = require('bootstrap-detached');
var jenkins = require('./util/jenkins');
var pluginManager = require('./api/pluginManager');
var securityConfig = require('./api/securityConfig');
var wh = require('window-handle');

window.zq = jquery.getJQuery();

// Setup the dialog, exported
var createPluginSetupWizard = function(appendTarget) {
	// call getJQuery / getBootstrap within the main function so it will work with tests -- if getJQuery etc is called in the main
	var $ = jquery.getJQuery();
	var $bs = bootstrap.getBootstrap();

	var Handlebars = jenkins.initHandlebars();

	// Necessary handlebars helpers:
	// returns the plugin count string per category selected vs. available e.g. (5/44)
	Handlebars.registerHelper('pluginCountForCategory', function(cat) {
		var plugs = categorizedPlugins[cat];
		var tot = 0;
		var cnt = 0;
		for(var i = 0; i < plugs.length; i++) {
			var plug = plugs[i];
			if(plug.category === cat) {
				tot++;
				if(selectedPluginNames.indexOf(plug.plugin.name) >= 0) {
					cnt++;
				}
			}
		}
		return '(' + cnt + '/' + tot + ')';
	});

	// returns the total plugin count string selected vs. total e.g. (5/44)
	Handlebars.registerHelper('totalPluginCount', function() {
		var tot = 0;
		var cnt = 0;
		for(var i = 0; i < pluginList.length; i++) {
			var a = pluginList[i];
			for(var c = 0; c < a.plugins.length; c++) {
				var plug = a.plugins[c];
				tot++;
				if(selectedPluginNames.indexOf(plug.name) >= 0) {
					cnt++;
				}
			}
		}
		return '(' + cnt + '/' + tot + ')';
	});

	// determines if the provided plugin is in the list currently selected
	Handlebars.registerHelper('inSelectedPlugins', function(val, options) {
		if(selectedPluginNames.indexOf(val) >= 0) {
			return options.fn();
		}
	});

	// executes a block if there are dependencies
	Handlebars.registerHelper('hasDependencies', function(plugName, options) {
		var plug = availablePlugins[plugName];
		if(plug && plug.allDependencies && plug.allDependencies.length > 1) { // includes self
			return options.fn();
		}
	});

	// get total number of dependencies
	Handlebars.registerHelper('dependencyCount', function(plugName) {
		var plug = availablePlugins[plugName];
		if(plug && plug.allDependencies && plug.allDependencies.length > 1) { // includes self
			return plug.allDependencies.length - 1;
		}
	});

	// gets user friendly dependency text
	Handlebars.registerHelper('eachDependency', function(plugName, options) {
		var plug = availablePlugins[plugName];
		if(!plug) {
			return '';
		}
		var deps = $.grep(plug.allDependencies, function(value) { // remove self
			return value !== plugName;
		});
		
		var out  = '';
		for(var i = 0; i < deps.length; i++) {
			var depName = deps[i];
			var dep = availablePlugins[depName];
			if(dep) {
				out += options.fn(dep);
			}
		}
		return out;
	});

	// executes a block if there are dependencies
	Handlebars.registerHelper('ifVisibleDependency', function(plugName, options) {
		if(visibleDependencies[plugName]) {
			return options.fn();
		}
	});

	// Include handlebars templates here - explicitly require them and they'll be available by hbsfy as part of the bundle process
	var errorPanel = require('./templates/errorPanel.hbs');
	var loadingPanel = require('./templates/loadingPanel.hbs');
	var welcomePanel = require('./templates/welcomePanel.hbs');
	var progressPanel = require('./templates/progressPanel.hbs');
	var pluginSelectionPanel = require('./templates/pluginSelectionPanel.hbs');
	var successPanel = require('./templates/successPanel.hbs');
	var setupCompletePanel = require('./templates/setupCompletePanel.hbs');
	var proxyConfigPanel = require('./templates/proxyConfigPanel.hbs');
	var firstUserPanel = require('./templates/firstUserPanel.hbs');
	var offlinePanel = require('./templates/offlinePanel.hbs');
	var pluginSetupWizard = require('./templates/pluginSetupWizard.hbs');
	var incompleteInstallationPanel = require('./templates/incompleteInstallationPanel.hbs');

	// wrap calls with this method to handle generic errors returned by the plugin manager
	var handleGenericError = function(success) {
		return function() {
			if(this.isError) {
				var errorMessage = this.errorMessage;
				if(!errorMessage || this.errorMessage === 'timeout') {
					errorMessage = translations.installWizard_error_connection;
				}
				else {
					errorMessage = translations.installWizard_error_message + " " + errorMessage;
				}
				setPanel(errorPanel, { errorMessage: errorMessage });
				return;
			}
			success.apply(this, arguments);
		};
	};

	// state variables for plugin data, selected plugins, etc.:
	var pluginList = pluginManager.plugins();
<<<<<<< HEAD
	var allPluginNames = pluginManager.pluginNames();
	var selectedPluginNames = pluginManager.recommendedPluginNames();
	var categories = [];
	var availablePlugins = {};
	var categorizedPlugins = {};
=======
    var allPluginNames = pluginManager.pluginNames();
    var selectedPluginNames = pluginManager.recommendedPluginNames();
	var visibleDependencies = {};
    var categories = [];
    var availablePlugins = {};
    var categorizedPlugins = {};
>>>>>>> ede925ca

	// Instantiate the wizard panel
	var $wizard = $(pluginSetupWizard());
	$wizard.appendTo(appendTarget);
	var $container = $wizard.find('.modal-content');
	var currentPanel;

	// show tooltips; this is done here to work around a bootstrap/prototype incompatibility
	$(document).on('mouseenter', '*[data-tooltip]', function() {
		var $tip = $bs(this);
		var text = $tip.attr('data-tooltip');
		if(!text) {
			return;
		}
		// prototype/bootstrap tooltip incompatibility - triggering main element to be hidden
		this.hide = undefined;
		$tip.tooltip({
			html: true,
			title: text
		}).tooltip('show');
	});

	// localized messages
	var translations = {};

	var decorations = [
		function() {
		// any decorations after DOM replacement go here
		}
	];

	// call this to set the panel in the app, this performs some additional things & adds common transitions
	var setPanel = function(panel, data, oncomplete) {
		var decorate = function($base) {
			for(var i = 0; i < decorations.length; i++) {
				decorations[i]($base);
			}
		};
		var html = panel($.extend({translations: translations, baseUrl: jenkins.baseUrl}, data));
		if(panel === currentPanel) { // just replace id-marked elements
			var $upd = $(html);
			$upd.find('*[id]').each(function() {
				var $el = $(this);
				var $existing = $('#'+$el.attr('id'));
				if($existing.length > 0) {
					if($el[0].outerHTML !== $existing[0].outerHTML) {
						$existing.replaceWith($el);
						decorate($el);
					}
				}
			});

			if(oncomplete) {
				oncomplete();
			}
		}
		else {
			var append = function() {
				currentPanel = panel;
				$container.append(html);
				decorate($container);
				
				var $modalHeader = $container.find('.modal-header');
				if($modalHeader.length > 0) {
					$modalHeader.prepend(
						'<button type="button" class="close" aria-label="Close"><span aria-hidden="true">&times;</span></button>');
				}

				if(oncomplete) {
					oncomplete();
				}
			};
			var $modalBody = $container.find('.modal-body');
			if($modalBody.length > 0) {
				$modalBody.stop(true).fadeOut(250, function() {
					$container.children().remove();
					append();
				});
			}
			else {
				$container.children().remove();
				append();
			}
		}
	};

	// plugin data for the progress panel
	var installingPlugins = [];

	// recursively get all the dependencies for a particular plugin, this is used to show 'installing' status
	// when only dependencies are being installed
	var getAllDependencies = function(pluginName, deps) {
		if(!deps) { // don't get stuck
			deps = [];
			getAllDependencies(pluginName, deps);
			return deps;
		}
		if(deps.indexOf(pluginName) >= 0) {
			return;
		}
		deps.push(pluginName);

		var plug = availablePlugins[pluginName];
		if(plug) {
			if(plug.dependencies) {
				// plug.dependencies is  { "some-plug": "1.2.99", ... }
				for(var k in plug.dependencies) {
					getAllDependencies(k, deps);
				}
			}
			if(plug.neededDependencies) {
				// plug.neededDependencies is [ { name: "some-plug", ... }, ... ]
				for(var i = 0; i < plug.neededDependencies.length; i++) {
					getAllDependencies(plug.neededDependencies[i].name, deps);
				}
			}
		}
	};

	// Initializes the set of installing plugins with pending statuses
	var initInstallingPluginList = function() {
		installingPlugins = [];
		installingPlugins.names = [];
		for (var i = 0; i < selectedPluginNames.length; i++) {
			var pluginName = selectedPluginNames[i];
			var p = availablePlugins[ pluginName];
			if (p) {
				var plug = $.extend({
					installStatus : 'pending'
				}, p);
				installingPlugins.push(plug);
				installingPlugins[plug.name] = plug;
				installingPlugins.names.push(pluginName);
			}
		}
	};

	// call this to go install the selected set of plugins
	var installPlugins = function(plugins) {
		pluginManager.installPlugins(plugins, handleGenericError(function() {
			showInstallProgress();
		}));

		setPanel(progressPanel, { installingPlugins : installingPlugins });
	};
	
	// toggles visibility of dependency listing for a plugin
	var toggleDependencyList = function() {
		var $btn = $(this);
		var $toggle = $btn.parents('.plugin:first');
		var plugName = $btn.attr('data-plugin-name');
		if(!visibleDependencies[plugName]) {
			visibleDependencies[plugName] = true;
		}
		else {
			visibleDependencies[plugName] = false;
		}
		if(!visibleDependencies[plugName]) {
			$toggle.removeClass('show-dependencies');
		}
		else {
			$toggle.addClass('show-dependencies');
		}
	};

	// install the default plugins
	var installDefaultPlugins = function() {
		loadPluginData(function() {
			installPlugins(pluginManager.recommendedPluginNames());
		});
	};

	// Define actions
	var showInstallProgress = function(state) {
		if(state) {
			if(/CREATE_ADMIN_USER/.test(state)) {
				setupFirstUser();
				return;
			}
		}

		initInstallingPluginList();
		setPanel(progressPanel, { installingPlugins : installingPlugins });

		// call to the installStatus, update progress bar & plugin details; transition on complete
		var updateStatus = function() {
			pluginManager.installStatus(handleGenericError(function(data) {
				var jobs = data.jobs;
				
				var i, j;
				var complete = 0;
				var total = 0;
				var restartRequired = false;

				for(i = 0; i < jobs.length; i++) {
					j = jobs[i];
					total++;
					if(/.*Success.*/.test(j.installStatus) || /.*Fail.*/.test(j.installStatus)) {
						complete++;
					}
				}

				if(total === 0) { // don't end while there are actual pending plugins
					total = installingPlugins.length;
				}

				// update progress bar
				$('.progress-bar').css({width: ((100.0 * complete)/total) + '%'});

				// update details
				var $c = $('.install-text');
				$c.children().remove();

				for(i = 0; i < jobs.length; i++) {
					j = jobs[i];
					var txt = false;
					var state = false;
					if('true' === j.requiresRestart) {
						restartRequired = true;
					}

					if(/.*Success.*/.test(j.installStatus)) {
						txt = j.title;
						state = 'success';
					}
					else if(/.*Install.*/.test(j.installStatus)) {
						txt = j.title;
						state = 'installing';
					}
					else if(/.*Fail.*/.test(j.installStatus)) {
						txt = j.title;
						state = 'fail';
					}

					if(txt && state) {
						for(var installingIdx = 0; installingIdx < installingPlugins.length; installingIdx++) {
							var installing = installingPlugins[installingIdx];
							if(installing.name === j.name) {
								installing.installStatus = state;
							}
							else if(installing.installStatus === 'pending' && // if no progress
									installing.allDependencies.indexOf(j.name) >= 0 && // and we have a dependency
									('installing' === state || 'success' === state)) { // installing or successful
								installing.installStatus = 'installing'; // show this is installing
							}
						}

						var isSelected = selectedPluginNames.indexOf(j.name) < 0 ? false : true;
						var $div = $('<div>'+txt+'</div>');
						if(isSelected) {
							$div.addClass('selected');
						}
						else {
							$div.addClass('dependent');
						}
						$c.append($div);

						var $itemProgress = $('.selected-plugin[id="installing-' + jenkins.idIfy(j.name) + '"]');
						if($itemProgress.length > 0 && !$itemProgress.is('.'+state)) {
							$itemProgress.addClass(state);
						}
					}
				}

				$c = $('.install-console');
				if($c.is(':visible')) {
					$c.scrollTop($c[0].scrollHeight);
				}

				// keep polling while install is running
				if(complete < total) {
					setPanel(progressPanel, { installingPlugins : installingPlugins });
					// wait a sec
					setTimeout(updateStatus, 250);
				}
				else {
					// mark complete
					$('.progress-bar').css({width: '100%'});
					setupFirstUser();
				}
			}));
		};

		// kick it off
		setTimeout(updateStatus, 250);
	};

	// Called to complete the installation
	var finishInstallation = function() {
		closeInstaller();
	};

	// load the plugin data, callback
	var loadPluginData = function(oncomplete) {
		pluginManager.availablePlugins(handleGenericError(function(availables) {
			var i, plug;
			for(i = 0; i < availables.length; i++) {
				plug = availables[i];
				availablePlugins[plug.name] = plug;
			}
			for(i = 0; i < availables.length; i++) {
				plug = availables[i];
				plug.allDependencies = getAllDependencies(plug.name);
			}
			oncomplete();
		}));
	};

	// load the custom plugin panel, will result in an AJAX call to get the plugin data
	var loadCustomPluginPanel = function() {
		loadPluginData(function() {
			categories = [];
			for(var i = 0; i < pluginList.length; i++) {
				var a = pluginList[i];
				categories.push(a.category);
				var plugs = categorizedPlugins[a.category] = [];
				for(var c = 0; c < a.plugins.length; c++) {
					var plugInfo = a.plugins[c];
					var plug = availablePlugins[plugInfo.name];
					if(!plug) {
						plug = {
							name: plugInfo.name,
							title: plugInfo.name
						};
					}
					plugs.push({
						category: a.category,
						plugin: $.extend({}, plug, {
							usage: plugInfo.usage,
							title: plugInfo.title ? plugInfo.title : plug.title,
							excerpt: plugInfo.excerpt ? plugInfo.excerpt : plug.excerpt,
							updated: new Date(plug.buildDate)
						})
					});
				}
			}
			setPanel(pluginSelectionPanel, pluginSelectionPanelData(), function() {
				$bs('.plugin-selector .plugin-list').scrollspy({ target: '.plugin-selector .categories' });
			});
		});
	};

	// get plugin selection panel data object
	var pluginSelectionPanelData = function() {
		return {
			categories: categories,
			categorizedPlugins: categorizedPlugins,
			selectedPlugins: selectedPluginNames
		};
	};

	// remove a plugin from the selected list
	var removePlugin = function(arr, item) {
		for (var i = arr.length; i--;) {
			if (arr[i] === item) {
				arr.splice(i, 1);
			}
		}
	};

	// add a plugin to the selected list
	var addPlugin = function(arr, item) {
		arr.push(item);
	};

	// refreshes the plugin selection panel; call this if anything changes to ensure everything is kept in sync
	var refreshPluginSelectionPanel = function() {
		setPanel(pluginSelectionPanel, pluginSelectionPanelData());
		if(lastSearch !== '') {
			searchForPlugins(lastSearch, false);
		}
	};

	// handle clicking an item in the plugin list
	$wizard.on('change', '.plugin-list input[type=checkbox]', function() {
		var $input = $(this);
		if($input.is(':checked')) {
			addPlugin(selectedPluginNames, $input.attr('name'));
		}
		else {
			removePlugin(selectedPluginNames, $input.attr('name'));
		}

		refreshPluginSelectionPanel();
	});

	// walk the elements and search for the text
	var walk = function(elements, element, text, xform) {
		var i, child, n= element.childNodes.length;
		for (i = 0; i<n; i++) {
			child = element.childNodes[i];
			if (child.nodeType===3 && xform(child.data).indexOf(text)!==-1) {
				elements.push(element);
				break;
			}
		}
		for (i = 0; i<n; i++) {
			child = element.childNodes[i];
			if (child.nodeType === 1) {
				walk(elements, child, text, xform);
			}
		}
	};

	// find elements matching the given text, optionally transforming the text before match (e.g. you can .toLowerCase() it)
	var findElementsWithText = function(ancestor, text, xform) {
		var elements= [];
		walk(elements, ancestor, text, xform ? xform : function(d){ return d; });
		return elements;
	};

	// search UI vars
	var findIndex = 0;
	var lastSearch = '';

	// scroll to the next match
	var scrollPlugin = function($pl, matches, term) {
		if(matches.length > 0) {
			if(lastSearch !== term) {
				findIndex = 0;
			}
			else {
				findIndex = (findIndex+1) % matches.length;
			}
			var $el = $(matches[findIndex]);
			$el = $el.parents('.plugin:first'); // scroll to the block
			if($el && $el.length > 0) {
				var pos = $pl.scrollTop() + $el.position().top;
				$pl.stop(true).animate({
					scrollTop: pos
				}, 100);
				setTimeout(function() { // wait for css transitions to finish
					var pos = $pl.scrollTop() + $el.position().top;
					$pl.stop(true).animate({
						scrollTop: pos
					}, 50);
				}, 50);
			}
		}
	};

	// search for given text, optionally scroll to the next match, set classes on appropriate elements from the search match
	var searchForPlugins = function(text, scroll) {
		var $pl = $('.plugin-list');
		var $containers = $pl.find('.plugin');

		// must always do this, as it's called after refreshing the panel (e.g. check/uncheck plugs)
		$containers.removeClass('match');
		$pl.find('h2').removeClass('match');

		if(text.length > 1) {
			if(text === 'show:selected') {
				$('.plugin-list .selected').addClass('match');
			}
			else {
				var matches = findElementsWithText($pl[0], text.toLowerCase(), function(d) { return d.toLowerCase(); });
				$(matches).parents('.plugin').addClass('match');
				if(lastSearch !== text && scroll) {
					scrollPlugin($pl, matches, text);
				}
			}
			$('.match').parent().prev('h2').addClass('match');
			$pl.addClass('searching');
		}
		else {
			findIndex = 0;
			$pl.removeClass('searching');
		}
		lastSearch = text;
	};

	// handle input for the search here
	$wizard.on('keyup change', '.plugin-select-controls input[name=searchbox]', function() {
		var val = $(this).val();
		searchForPlugins(val, true);
	});

	// handle clearing the search
	$wizard.on('click', '.clear-search', function() {
		$('input[name=searchbox]').val('');
		searchForPlugins('', false);
	});

	// toggles showing the selected items as a simple search
	var toggleSelectedSearch = function() {
		var $srch = $('input[name=searchbox]');
		var val = 'show:selected';
		if($srch.val() === val) {
			val = '';
		}
		$srch.val(val);
		searchForPlugins(val, false);
	};

	// handle clicking on the category
	var selectCategory = function() {
		$('input[name=searchbox]').val('');
		searchForPlugins('', false);
		var $el = $($(this).attr('href'));
		var $pl = $('.plugin-list');
		var top = $pl.scrollTop() + $el.position().top;
		$pl.stop(true).animate({
			scrollTop: top
		}, 250, function() {
			var top = $pl.scrollTop() + $el.position().top;
			$pl.stop(true).scrollTop(top);
		});
	};

	// handle show/hide details during the installation progress panel
	var toggleInstallDetails = function() {
		var $c = $('.install-console');
		if($c.is(':visible')) {
			$c.slideUp();
		}
		else {
			$c.slideDown();
		}
	};
	
	var enableButtonsAfterFrameLoad = function() {
		$('iframe[src]').load(function() {
			var location = $(this).contents().get(0).location.href;
			$('button').prop({disabled:false});
		});
	};
	
	var setupFirstUser = function() {
		setPanel(firstUserPanel, {}, enableButtonsAfterFrameLoad);
	};
	
	// call to submit the firstuser
	var saveFirstUser = function() {
		$('button').prop({disabled:true});
		var handleSubmit = function(data) {
			if(data.status && data.status > 200) {
				// Nothing we can really do here
				setPanel(errorPanel, { errorMessage: data.statusText });
				return;
			}
			// we get 200 OK
			var $page = $(data);
			var $errors = $page.find('.error');
			if($errors.length > 0) {
				var $main = $page.find('#main-panel').detach();
				if($main.length > 0) {
					data = data.replace(/body([^>]*)[>](.|[\r\n])+[<][/]body/,'body$1>'+$main.html()+'</body');
				}
				var doc = $('iframe[src]').contents()[0];
				doc.open();
				doc.write(data);
				doc.close();
			}
			else {
				setPanel(setupCompletePanel);
			}
		};
		securityConfig.saveFirstUser($('iframe[src]').contents().find('form:not(.no-json)'), handleSubmit, handleSubmit);
	};
	
	var skipFirstUser = function() {
		$('button').prop({disabled:true});
		setPanel(setupCompletePanel, {message: translations.installWizard_firstUserSkippedMessage});
	};
	
	// call to setup the proxy
	var setupProxy = function() {
		setPanel(proxyConfigPanel, {}, enableButtonsAfterFrameLoad);
	};
	
	// Save the proxy config
	var saveProxyConfig = function() {
		securityConfig.saveProxy($('iframe[src]').contents().find('form:not(.no-json)'), function() {
			setPanel(welcomePanel);
		});
	};
	
	// Call this to resume an installation after restart
	var resumeInstallation = function() {
		// don't re-initialize installing plugins
		initInstallingPluginList = function() { };
		selectedPluginNames = [];
		for(var i = 0; i < installingPlugins.length; i++) {
			var plug = installingPlugins[i];
			if(plug.installStatus === 'pending') {
				selectedPluginNames.push(plug.name);
			}
		}
		installPlugins(selectedPluginNames);
	};

	// restart jenkins
	var restartJenkins = function() {
		pluginManager.restartJenkins(function() {
			setPanel(loadingPanel);

			console.log('-------------------');
			console.log('Waiting for Jenkins to come back online...');
			console.log('-------------------');
			var pingUntilRestarted = function() {
				pluginManager.isRestartRequired(function(isRequired) {
					if(this.isError || isRequired) {
						console.log('Waiting...');
						setTimeout(pingUntilRestarted, 1000);
					}
					else {
						jenkins.goTo('/');
					}
				});
			};

			pingUntilRestarted();
		});
	};

	// close the installer, mark not to show again
	var closeInstaller = function() {
		pluginManager.completeInstall(handleGenericError(function() {
			jenkins.goTo('/');
		}));
	};

	// scoped click handler, prevents default actions automatically
	var bindClickHandler = function(cls, action) {
		$wizard.on('click', cls, function(e) {
			action.apply(this, arguments);
			e.preventDefault();
		});
	};

	// click action mappings
	var actions = {
		'.toggle-dependency-list': toggleDependencyList,
		'.install-recommended': installDefaultPlugins,
		'.install-custom': loadCustomPluginPanel,
		'.install-home': function() { setPanel(welcomePanel); },
		'.install-selected': function() { installPlugins(selectedPluginNames); },
		'.toggle-install-details': toggleInstallDetails,
		'.install-done': finishInstallation,
		'.plugin-select-all': function() { selectedPluginNames = allPluginNames; refreshPluginSelectionPanel(); },
		'.plugin-select-none': function() { selectedPluginNames = []; refreshPluginSelectionPanel(); },
		'.plugin-select-recommended': function() { selectedPluginNames = pluginManager.recommendedPluginNames(); refreshPluginSelectionPanel(); },
		'.plugin-show-selected': toggleSelectedSearch,
		'.select-category': selectCategory,
		'.close': closeInstaller,
		'.resume-installation': resumeInstallation,
		'.install-done-restart': restartJenkins,
		'.save-first-user:not([disabled])': saveFirstUser,
		'.skip-first-user': skipFirstUser,
		'.show-proxy-config': setupProxy,
		'.save-proxy-config': saveProxyConfig,
		'.skip-plugin-installs': function() { installPlugins([]); }
	};
	for(var cls in actions) {
		bindClickHandler(cls, actions[cls]);
	}

	// do this so the page isn't blank while doing connectivity checks and other downloads
	setPanel(loadingPanel);

	// kick off to get resource bundle
	jenkins.loadTranslations('jenkins.install.pluginSetupWizard', handleGenericError(function(localizations) {
		translations = localizations;

		// check for connectivity
		jenkins.testConnectivity(handleGenericError(function(isConnected) {
			if(!isConnected) {
				setPanel(offlinePanel);
				return;
			}

			// check for updates when first loaded...
			pluginManager.installStatus(handleGenericError(function(data) {
				var jobs = data.jobs;
				
				if(jobs.length > 0) {
					if (installingPlugins.length === 0) {
						// This can happen on a page reload if we are in the middle of
						// an install. So, lets get a list of plugins being installed at the
						// moment and use that as the "selectedPlugins" list.
						selectedPluginNames = [];
						loadPluginData(handleGenericError(function() {
							for (var i = 0; i < jobs.length; i++) {
								// If the job does not have a 'correlationId', then it was not selected
								// by the user for install i.e. it's probably a dependency plugin.
								if (jobs[i].correlationId) {
									selectedPluginNames.push(jobs[i].name);
								}
							}
						showInstallProgress(data.state);
						}));
					} else {
						showInstallProgress(data.state);
					}
					return;
				}

				// check for crash/restart with uninstalled initial plugins
				pluginManager.incompleteInstallStatus(handleGenericError(function(incompleteStatus) {
					var incompletePluginNames = [];
					for(var plugName in incompleteStatus) {
						incompletePluginNames.push(plugName);
					}

					if(incompletePluginNames.length > 0) {
						selectedPluginNames = incompletePluginNames;
						loadPluginData(handleGenericError(function() {
							initInstallingPluginList();

							for(var plugName in incompleteStatus) {
								var j = installingPlugins[plugName];
								
								if (!j) {
									console.warn('Plugin "' + plugName + '" not found in the list of installing plugins.');
									console.warn('\tInstalling plugins: ' + installingPlugins.names);									
									continue;
								}

								var txt = false;
								var state = false;
								var status = incompleteStatus[plugName];

								if(/.*Success.*/.test(status)) {
									txt = j.title;
									state = 'success';
								}
								else if(/.*Install.*/.test(status)) {
									txt = j.title;
									state = 'pending';
								}
								else if(/.*Fail.*/.test(status)) {
									txt = j.title;
									state = 'fail';
								}

								if(state) {
									j.installStatus = state;
								}
							}
							setPanel(incompleteInstallationPanel, { installingPlugins : installingPlugins });
						}));
						return;
					}

					// finally,  show the installer
					// If no active install, by default, we'll show the welcome screen
					setPanel(welcomePanel);

					// focus on default
					$('.install-recommended').focus();

				}));
			}));
		}));
	}));
};

// export wizard creation method
exports.init = createPluginSetupWizard;<|MERGE_RESOLUTION|>--- conflicted
+++ resolved
@@ -140,20 +140,12 @@
 
 	// state variables for plugin data, selected plugins, etc.:
 	var pluginList = pluginManager.plugins();
-<<<<<<< HEAD
 	var allPluginNames = pluginManager.pluginNames();
 	var selectedPluginNames = pluginManager.recommendedPluginNames();
+	var visibleDependencies = {};
 	var categories = [];
 	var availablePlugins = {};
 	var categorizedPlugins = {};
-=======
-    var allPluginNames = pluginManager.pluginNames();
-    var selectedPluginNames = pluginManager.recommendedPluginNames();
-	var visibleDependencies = {};
-    var categories = [];
-    var availablePlugins = {};
-    var categorizedPlugins = {};
->>>>>>> ede925ca
 
 	// Instantiate the wizard panel
 	var $wizard = $(pluginSetupWizard());
