--- conflicted
+++ resolved
@@ -46,12 +46,7 @@
 
     @Issue("SECURITY-167")
     @Test()
-<<<<<<< HEAD
-    public void testUpdateByXmlIDoesNotProcessForeignResources() throws Exception {
-=======
-    // SECURITY-167
     public void testUpdateByXmlDoesNotProcessForeignResources() throws Exception {
->>>>>>> a001f71d
         final String xml = "<?xml version='1.0' encoding='UTF-8'?>\n" +
                 "<!DOCTYPE project[\n" +
                 "  <!ENTITY foo SYSTEM \"file:///\">\n" +
@@ -77,12 +72,7 @@
 
     @Issue("SECURITY-167")
     @Test()
-<<<<<<< HEAD
-    public void testhamyXmlIDoesNotFail() throws Exception {
-=======
-    // SECURITY-167
     public void testUpdateByXmlDoesNotFail() throws Exception {
->>>>>>> a001f71d
         final String xml = "<?xml version='1.0' encoding='UTF-8'?>\n" +
                 "<project>\n" +
                 "  <description>&amp;</description>\n" +
