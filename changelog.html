<!DOCTYPE HTML PUBLIC "-//W3C//DTD HTML 4.01 Transitional//EN" "http://www.w3.org/TR/html4/loose.dtd">
<html>
<!--

We record noteworthy changes in this file, which then becomes http://jenkins-ci.org/changelog

Some tips:

- Record your changes between "TRUNK-BEGIN" and "TRUNK-END".
  (except in rare cases when you are making changes in the RC branch,
   in which case it goes to the rc section)

- There are four CSS classes to denote the kind of changes.
  "rfe" for enhancement and "bug" for bug fixes,
  plus "major" to indicate major RFE/bugfix.

- Link to bugs in the issue tracker, e-mail thread in the archive, and so on if you can.

-->
<head>
  <meta http-equiv="Content-Type" content="text/html;charset=utf-8">
  <title>Changelog</title>
  <link rel="stylesheet" TYPE="text/css" href="changelog.css">
<!--[if IE]>
<style type="text/css">div.rate-offset { bottom: 0.2em !important; left: 5em !important; }</style>
<![endif]-->
  <script type="text/javascript" src="/rate/rate.js"></script>
</head>
<body>
<div align="right">Legend:
    <span class="iconlegend">
        <img src="images/rfe2.gif" alt="major RFE">major enhancement <img src="images/rfe.gif" alt="RFE">enhancement
        <img src="images/bug2.gif" alt="major bug">major bug fix     <img src="images/bug.gif" alt="bug">bug fix
    </span><span style="visibility:hidden">xxxxx</span>
</div>

<div id="ratings" style="display:none; font-size:120%;
     border:1px solid black; background-color:#eee; padding:0.5em; margin-bottom:1em">
Help other Jenkins users by letting the community know which releases you've used,
and whether they had any significant issues. <br>
Legend: <br>
 <img src="http://ci.jenkins-ci.org/images/16x16/health-80plus.gif" width="16" height="16"
  alt="Sunny"> = I use it on my production site without major issues. <br>
 <img src="http://ci.jenkins-ci.org/images/16x16/health-40to59.gif" width="16" height="16"
  alt="Cloudy"> = I don't recommend it. <br>
 <img src="http://ci.jenkins-ci.org/images/16x16/health-00to19.gif" width="16" height="16"
  alt="Lightning"> = I tried it but rolled back to a previous version. <br>
View ratings below, and click one of the icons next to your version to provide your input.
</div>

<a href="" onClick="document.getElementById('trunk').style.display=document.getElementById('rc').style.display='block';return false">
Upcoming changes</a>
<a href="" style="padding-left:3em" onClick="return loaddata(this)">Community ratings</a>

<!-- Record your changes in the trunk here. -->
<div id="trunk" style="display:none"><!--=TRUNK-BEGIN=-->
<ul class=image>
  <li class=>
</ul>
</div><!--=TRUNK-END=-->

<!-- these changes are controlled by the release process. DO NOT MODIFY -->
<div id="rc" style="display:none;"><!--=BEGIN=-->
<<<<<<< HEAD
<h3><a name=v1.498>What's new in 1.498</a> <!--=DATE=--></h3>
<ul class=image>
  <li class=bug>
    Since 1.494, when signing up as a new user in the private security realm the email address was left unconfigured and a stack trace printed.
  <li class=rfe>
    Enable transparent log decompression support.
    (<a href="https://issues.jenkins-ci.org/browse/JENKINS-13655">issue 13655</a>)
  <li class=rfe>
    Display authorities at <code>/user/*</code> for convenience.
    (<a href="https://github.com/jenkinsci/jenkins/pull/577">pull 577</a>)
  <li class=bug>
    Slow rendering of view pages in large installations due to eager check whether the “People” link would show anything.
    (<a href="https://issues.jenkins-ci.org/browse/JENKINS-16244">issue 16244</a>)
</ul>
=======
<h3><a name=v1.499>What's new in 1.499</a> <!--=DATE=--></h3>
<!--=RC-CHANGES=-->
>>>>>>> 0cef4135
</div><!--=END=-->
<h3><a name=v1.498>What's new in 1.498</a> (2013/01/07)</h3>
<!--=RC-CHANGES=-->
<h3><a name=v1.497>What's new in 1.497</a> (2013/01/06)</h3>
<ul class=image>
  <li class=bug>
    Delete the oldest build but it still come up on HistoryWidget
    (<a href="https://issues.jenkins-ci.org/browse/JENKINS-16194">issue 16194</a>)
  <li class='major bug'>
    The master key that was protecting all the sensitive data in <tt>$JENKINS_HOME</tt> was vulnerable.
    (SECURITY-49)
</ul>
<h3><a name=v1.496>What's new in 1.496</a> (2012/12/30)</h3>
<ul class=image>
  <li class=bug>
    Aborting download of workspace files make Jenkins unstable
    (<a href="https://issues.jenkins-ci.org/browse/JENKINS-7114">issue 7114</a>)
  <li class=bug>
    Unstable main build of maven projects leads to post steps being executed even if configured not to
    (<a href="https://issues.jenkins-ci.org/browse/JENKINS-14102">issue 14102</a>)  
  <li class=bug>
     Channel is already closed exception during threadDump
    (<a href="https://issues.jenkins-ci.org/browse/JENKINS-16193">issue 16193</a>)  
</ul>
<h3><a name=v1.495>What's new in 1.495</a> (2012/12/24)</h3>
<ul class=image>
  <li class=bug>
    Fixed <tt>java.lang.NoSuchMethodError: hudson.model.RunMap.put(Lhudson/model/Run;)Lhudson/model/Run;</tt>
    (<a href="https://issues.jenkins-ci.org/browse/JENKINS-15487">issue 15487</a>)
  <li class=bug>
    Saving the update center list after the metadata has been fetched results in 
    the metadata being persisted twice
    (<a href="https://issues.jenkins-ci.org/browse/JENKINS-15889">issue 15889</a>)
  <li class=rfe>
    When using container-managed security, display unprotected root actions in the configuration screen for convenience.
  <li class=rfe>
    Display class loading statistics in <code>/computer/<i>name</i>/systemInfo</code>.
  <li class=rfe>
    Added <tt>list-plugins</tt> CLI command.
  <li class=rfe>
    Added <tt>console</tt> CLI command that dumps console output from a build.
</ul>
<h3><a name=v1.494>What's new in 1.494</a> (2012/12/16)</h3>
<ul class=image>
  <li class=bug>
    Using file parameters could cause build records to not load.
    (<a href="https://issues.jenkins-ci.org/browse/JENKINS-13536">issue 13536</a>)
  <li class=bug>
    Possible race condition in RemoteClassLoader renders slave unusable.
    (<a href="https://issues.jenkins-ci.org/browse/JENKINS-6604">issue 6604</a>)
  <li class=bug>
    If the CLI client is aborted during "build -s", abort the build.
  <li class=bug>
    WARNING: Caught exception evaluating: descriptor.getHelpFile(attrs.field). Reason: java.lang.NullPointerException. 
    (<a href="https://issues.jenkins-ci.org/browse/JENKINS-15940">issue 15940</a>)
  <li class=rfe>
    Allows to disable triggering of downstream jobs (for a maven job)
    (<a href="https://issues.jenkins-ci.org/browse/JENKINS-1295">issue 1295</a>)
  <li class=rfe>
    E-mail delivery feature was split off to a separate plugin for better modularity.
    (<a href="https://github.com/jenkinsci/jenkins/pull/629">pull 629</a>)
  <li class=bug>
    Context menu and tooltip of the queue items were colliding with each other
  <li class=bug>
    Fix combobox ui component
    (<a href="https://issues.jenkins-ci.org/browse/JENKINS-16069">issue 16069</a>)
</ul>
<h3><a name=v1.493>What's new in 1.493</a> (2012/12/09)</h3>
<ul class=image>
  <li class=bug>
    Slave's Name should be trimmed of spaces at the beginning and end of the Name on Save.
    (<a href="https://issues.jenkins-ci.org/browse/JENKINS-15836">issue 15836</a>)
  <li class=rfe>
    Added new switch to ignore post-commit hooks in SCM polling triggers.
    This requires that the SCM plugin supports this feature, too!
    (<a href="https://issues.jenkins-ci.org/browse/JENKINS-6846">issue 6846</a>)

</ul>
<h3><a name=v1.492>What's new in 1.492</a> (2012/11/25)</h3>
<ul class=image>
  <li class=rfe>
    XStream form of projects excessively strict about null fields.
    (<a href="https://issues.jenkins-ci.org/browse/JENKINS-15817">issue 15817</a>)
  <li class=bug>
    Build records were broken if timezone was changed while running.
    (<a href="https://issues.jenkins-ci.org/browse/JENKINS-15816">issue 15816</a>)
  <li class=bug>
    Symlink detection refinement on Java 7.
    (<a href="https://issues.jenkins-ci.org/browse/JENKINS-13202">issue 13202</a>)
  <li class='major bug'>
    Displaying massive test suite results could bring down Jenkins.
    (<a href="https://issues.jenkins-ci.org/browse/JENKINS-15818">issue 15818</a>)
  <li class="major bug">
    Jenkins kicks off the wrong downstream builds for Maven.
    (<a href="https://issues.jenkins-ci.org/browse/JENKINS-15367">issue 15367</a>)
  <li class=bug>
    Rotation of slave agent launch logs is broken for Windows masters.
    (<a href="https://issues.jenkins-ci.org/browse/JENKINS-15408">issue 15408</a>)
  <li class=bug>
    Failure to initialize the SSH daemon shouldn't fail the boot.
  <li class=rfe>
    Added new GUI-based slave installer for upstart
  <li class=bug>
    Duplicated / multiple "Jenkins CLI" entries under "Manage Jenkins".
    (<a href="https://issues.jenkins-ci.org/browse/JENKINS-15732">issue 15732</a>)
  <li class=bug>
    Maven2 job fails when using maven-failsafe-plugin
    (<a href="https://issues.jenkins-ci.org/browse/JENKINS-15865">issue 15865</a>)
  <li class=bug>
    "Disable Project" button breaks Free style project pages.
    (<a href="https://issues.jenkins-ci.org/browse/JENKINS-15887">issue 15887</a>)
</ul>
<h3><a name=v1.491>What's new in 1.491</a> (2012/11/18)</h3>
<ul class=image>
  <li class='major bug'>
    HistoryWidget/entry.jelly throws NullPointerException
    (<a href="https://issues.jenkins-ci.org/browse/JENKINS-15499">issue 15499</a>)
  <li class="major bug">
    <code>ArrayIndexOutOfBoundsException</code> or <code>StringIndexOutOfBoundsException</code> launching processes such as Mercurial polling. (Regression in 1.489.)
    (<a href="https://issues.jenkins-ci.org/browse/JENKINS-15733">issue 15733</a>)
  <li class=bug>
    Fixed an XSS and a few open-redirect problems
  <li class=rfe>
    Support failsafe the same way as surefire in maven2 jobs
  <li class=rfe>
    Support <code>settings.xml</code> provider for freestyle maven buildstep too
  <li class=bug>
    Invert dependency of maven-plugin and config-file-provider plugin (if config-file-provider is installed, this change requires an update of the config-file-provider to >= 2.3)
    (<a href="https://issues.jenkins-ci.org/browse/JENKINS-14914">issue 14914</a>)
</ul>
<h3><a name=v1.490>What's new in 1.490</a> (2012/11/12)</h3>
<ul class=image>
  <li class=bug>
    Fixed the redirect handling in IPv6 literal address.
    (<a href="https://issues.jenkins-ci.org/browse/JENKINS-14452">issue 14452</a>)
  <li class=bug>
    Update logging levels in LogRotator - hudson.tasks.LogRotator perform
    (<a href="https://issues.jenkins-ci.org/browse/JENKINS-15540">issue 15540</a>)
  <li class=bug>
    Jobs in folders not displayed when showing tied jobs for a computer or label.
    (<a href="https://issues.jenkins-ci.org/browse/JENKINS-15666">issue 15666</a>)
  <li class=bug>
    When installing plugins with overlapping dependencies, Jenkins downloads the duplicate plugins multiple times.
    (<a href="https://issues.jenkins-ci.org/browse/JENKINS-10569">issue 10569</a>)
  <li class=rfe>
    Disable Nagle's algorithm for TCP/IP slave connection
</ul>
<h3><a name=v1.489>What's new in 1.489</a> (2012/11/04)</h3>
<ul class=image>
  <li class=bug>
    JENKINS_HOME can be now on UNC path (like \\server\mount\dir)
    (<a href="https://issues.jenkins-ci.org/browse/JENKINS-9615">issue 9615</a>)
  <li class=bug>
    Deleting deeply nested directories could fail on Windows in Java 6.
    (<a href="https://issues.jenkins-ci.org/browse/JENKINS-15418">issue 15418</a>)
  <li class=rfe>
    Improved the auto-completion of job names to support hierarchy better.
</ul>
<h3><a name=v1.488>What's new in 1.488</a> (2012/10/28)</h3>
<ul class=image>
  <li class=bug>
    Harmless but noisy exception running builds on some Windows systems in non-English locale.
    (<a href="https://issues.jenkins-ci.org/browse/JENKINS-15316">issue 15316</a>)
</ul>
<h3><a name=v1.487>What's new in 1.487</a> (2012/10/23)</h3>
<ul class=image>
  <li class=rfe>
    JNLP Slave agent on OS X can install itself as a launchd service.
  <li class=rfe>
    Using the bottom-sticking "OK" button in more places
  <li class=rfe>
    Slave logs are put into sub-directories to avoid cluttering $JENKINS_HOME
  <li class=bug>
    <code>/computer/*/doDelete</code> should try harder to remove even “zombie” <code>Computer</code>s.
    (<a href="https://issues.jenkins-ci.org/browse/JENKINS-15369">issue 15369</a>)
  <li class=bug>
    NPE from <code>PluginManager</code>.
    (<a href="https://issues.jenkins-ci.org/browse/JENKINS-15511">issue 15511</a>)
  <li class=bug>
    <code>Uncaught TypeError: Cannot read property 'firstChild' of null</code> breaks certain forms at least on Chrome.
    (<a href="https://issues.jenkins-ci.org/browse/JENKINS-15494">issue 15494</a>)
  <li class=rfe>
    Added "manage old data" permanently to the "manage Jenkins" page.
  <li class=rfe>
    Plugin manager now supports uninstallation.
    (<a href="https://issues.jenkins-ci.org/browse/JENKINS-3070">issue 3070</a>)
</ul>
<h3><a name=v1.486>What's new in 1.486</a> (2012/10/14)</h3>
<ul class=image>
  <li class=bug>
    NullPointerException in various parts of the core due to <tt>RunList</tt> returning null.
    (<a href="https://issues.jenkins-ci.org/browse/JENKINS-15465">issue 15465</a>)
  <li class=bug>
    Jenkins build records lazy-loading failed to load some of my jobs.
    (<a href="https://issues.jenkins-ci.org/browse/JENKINS-15439">issue 15439</a>)
  <li class="major bug">
    Build queue displayed as empty even when it is not. (Regression in 1.483.)
    (<a href="https://issues.jenkins-ci.org/browse/JENKINS-15335">issue 15335</a>)
  <li class=bug>
    Restoring <code>/people</code> page as a redirect for compatibility, and fixing links to it.
    (<a href="https://issues.jenkins-ci.org/browse/JENKINS-15206">issue 15206</a> continued)
  <li class=bug>
    Memory exhaustion parsing large test stdio from Surefire.
    (<a href="https://issues.jenkins-ci.org/browse/JENKINS-15382">issue 15382</a>)
</ul>
<h3><a name=v1.485>What's new in 1.485</a> (2012/10/07)</h3>
<ul class=image>
  <li class=bug>
    NPE deleting a slave.
    (<a href="https://issues.jenkins-ci.org/browse/JENKINS-15369">issue 15369</a>)
  <li class=bug>
    Deadlock involving views.
    (<a href="https://issues.jenkins-ci.org/browse/JENKINS-15368">issue 15368</a>)
  <li class='bug'>
    Can't configure Maven Installations on Jenkins ver. 1.483, 1.484
    (<a href="https://issues.jenkins-ci.org/browse/JENKINS-15293">issue 15293</a>)
  <li class='rfe'>
    Memory footprint improvement, especially under large HTTP request threads.
    (<a href="https://issues.jenkins-ci.org/browse/JENKINS-15493">issue 15493</a>)
  <li class='major rfe'>
    Build records are now lazy loaded, resulting in a reduced startup time 
    (<a href="https://issues.jenkins-ci.org/browse/JENKINS-8754">issue 8754</a>)
</ul>
<h3><a name=v1.484>What's new in 1.484</a> (2012/09/30)</h3>
<ul class=image>
  <li class=bug>
    Check view permissions before showing config page
    (<a href="https://issues.jenkins-ci.org/browse/JENKINS-15277">issue 15277</a>)
  <li class=bug>
    Displaying <code>/people</code> can consume huge resources.
    (<a href="https://issues.jenkins-ci.org/browse/JENKINS-15206">issue 15206</a>)
  <li class=bug>
    Log recorders do not work reliably.
    (<a href="https://issues.jenkins-ci.org/browse/JENKINS-15226">issue 15226</a>)
  <li class=bug>
    NPE in <code>MatrixProject.onLoad</code>.
    (<a href="https://issues.jenkins-ci.org/browse/JENKINS-15271">issue 15271</a>)
  <li class=bug>
    <code>FilePath.validateAntFileMask</code> too slow for <code>/configure</code>.
    (<a href="https://issues.jenkins-ci.org/browse/JENKINS-7214">issue 7214</a>)
  <li class=rfe>
    Mac OS X installer now sends log to <tt>/var/log/jenkins/jenkins.log</tt>
    (<a href="https://issues.jenkins-ci.org/browse/JENKINS-15178">issue 15178</a>)
</ul>
<h3><a name=v1.483>What's new in 1.483</a> (2012/09/23)</h3>
<ul class=image>
  <li class=bug>
    Invalid warning message when the config-file-provider plugin is not installed
    (<a href="https://issues.jenkins-ci.org/browse/JENKINS-15207">issue 15207</a>)
  <li class=bug>
    JDK installation failed on some slaves with <code>InvalidClassException: hudson.tools.JDKInstaller$Platform$1; local class incompatible: …</code>
    (<a href="https://issues.jenkins-ci.org/browse/JENKINS-14667">issue 14667</a>)
  <li class=rfe>
    Provide symlink support on all possible platforms when using Java 7+, including newer versions of Windows.
    (<a href="https://issues.jenkins-ci.org/browse/JENKINS-13202">issue 13202</a>)
  <li class=bug>
    NPE at hudson.maven.MavenModuleSet.getMaven
    (<a href="https://issues.jenkins-ci.org/browse/JENKINS-14510">issue 14510</a>)
  <li class=bug>
    Invalid JSON gets produced with duplicate keys (seen on change sets)
    (<a href="https://issues.jenkins-ci.org/browse/JENKINS-13336">issue 13336</a>)
  <li class=bug>
    Command line options to control the HTTP request handling thread behavior weren't working.
  <li class=rfe>
    Default max # of concurrent HTTP request handling threads were brought down to a sane number (from 1000(!) to 20)
  <li class=rfe>
    Display non-default update site URLs in the Advanced tab of Plugin Manager. (Currently not configurable from this UI.)
  <li class=rfe>
    Fixed the lock contention problem on <tt>Queue.getItems()</tt>
  <li class=rfe>
    Put slave back online automatically, if there's enough disk space again 
    (<a href="https://github.com/jenkinsci/jenkins/pull/514">pull 514</a>)
  <li class=rfe>
    Track and verify plugins used in configuration XML
    (<a href="https://issues.jenkins-ci.org/browse/JENKINS-15003">issue 15003</a>)
</ul>
<h3><a name=v1.482>What's new in 1.482</a> (2012/09/16)</h3>
<ul class=image>
  <li class=bug>
    Job created by posting <code>config.xml</code> to <code>/createItem</code> does not set GitHub webhook.
    (<a href="https://issues.jenkins-ci.org/browse/JENKINS-14759">issue 14759</a>)
  <li class=bug>
    “Took…on master” shown for a build which ran on a slave which was since deleted.
    (<a href="https://issues.jenkins-ci.org/browse/JENKINS-15042">issue 15042</a>)
  <li class=rfe>
    Report root causes of UpstreamCause in log and status pages.
</ul>
<h3><a name=v1.481>What's new in 1.481</a> (2012/09/09)</h3>
<ul class=image>
  <li class=bug>
    Matrix jobs are kept forever even if it's not needed
    (<a href="https://issues.jenkins-ci.org/browse/JENKINS-14991">issue 14991</a>)
  <li class=bug>
    'groovysh' command should be able to see all the plugin classes.
    (<a href="https://issues.jenkins-ci.org/browse/JENKINS-14982">issue 14982</a>)
  <li class=bug>
    Handle version ranges in automatic maven module dependency wiring.
    (<a href="https://issues.jenkins-ci.org/browse/JENKINS-12735">issue 12735</a>)
  <li class=bug>
    Detect bugs relating to short <code>Descriptor</code> names early.
    (<a href="https://issues.jenkins-ci.org/browse/JENKINS-14995">issue 14995</a> continued)
  <li class=rfe>
    Allow the user to type in the reason why a node is offline
    (<a href="https://github.com/jenkinsci/jenkins/pull/535">pull 535</a>)
  <li class=rfe>
    Parameters defined in matrix projects are now available in configuration builds.
    (<a href="https://github.com/jenkinsci/jenkins/pull/543">pull 543</a>)
</ul>
<h3><a name=v1.480>What's new in 1.480</a> (2012/09/03)</h3>
<ul class=image>
  <li class=bug>
    Refactored <code>behavior.js</code> to run more predictably.
    Plugin JavaScript should use <code>Behaviour.specify</code> in place of
    <code>Behaviour.register</code>, <code>Behaviour.list</code>,
    <code>hudsonRules</code>, and <code>jenkinsRules</code>.
    (<a href="https://issues.jenkins-ci.org/browse/JENKINS-14495">issue 14495</a> cont'd)
  <li class=bug>
    Fixed a possible race condition in the remoting layer.
    (<a href="https://issues.jenkins-ci.org/browse/JENKINS-14909">issue 14909</a>)
  <li class=bug>
    <code>TarArchiver.visitSymlink</code> can throw undeclared <code>PosixException</code>.
    (<a href="https://issues.jenkins-ci.org/browse/JENKINS-14922">issue 14922</a>)
  <li class=bug>
    Parameterized Trigger plugin can break form validation for regular “Build after other projects are built” trigger.
    (<a href="https://issues.jenkins-ci.org/browse/JENKINS-14995">issue 14995</a>)
  <li class=bug>
    <code>hpi:run</code> failed due to <code>IllegalAccessError</code>s.
    (<a href="https://issues.jenkins-ci.org/browse/JENKINS-14983">issue 14983</a>)
</ul>
<h3><a name=v1.479>What's new in 1.479</a> (2012/08/29)</h3>
<ul class=image>
  <li class=bug>
    "Ping-pong" builds store excessively large <code>CauseAction</code>.
    (<a href="https://issues.jenkins-ci.org/browse/JENKINS-14814">issue 14814</a>)
  <li class=bug>
    Avoid a 404 when navigating to upstream builds.
    (<a href="https://issues.jenkins-ci.org/browse/JENKINS-14816">issue 14816</a>)
  <li class=bug>
    Avoid a 404 when canceling queue items.
    (<a href="https://issues.jenkins-ci.org/browse/JENKINS-14813">issue 14813</a>)
  <li class=bug>
    Added missing parameters as defaults when called from CLI
    (<a href="https://issues.jenkins-ci.org/browse/JENKINS-7162">issue 7162</a>)
  <li class=bug>
    NPE from <code>UpdateSite$Plugin.getNeededDependencies</code>.
    (<a href="https://issues.jenkins-ci.org/browse/JENKINS-14769">issue 14769</a>)
  <li class=bug>
    Description preview and syntax highlighting broken since 1.477.
  <li class=bug>
    Parameter values disappear if user is not logged in
    (<a href="https://issues.jenkins-ci.org/browse/JENKINS-7894">issue 7894</a>)
</ul>
<h3><a name=v1.478>What's new in 1.478</a> (2012/08/20)</h3>
<ul class=image>
  <li class='major bug'>
    "Monitor External Job" broken since 1.468.
    (<a href="https://issues.jenkins-ci.org/browse/JENKINS-14107">issue 14107</a>)
  <li class=bug>
    Matrix configuration axes are no longer automatically re-ordered to alphanumeric order on reload.
    (<a href="https://issues.jenkins-ci.org/browse/JENKINS-14696">issue 14696</a>)
</ul>
<h3><a name=v1.477>What's new in 1.477</a> (2012/08/08)</h3>
<ul class=image>
  <li class=bug>
    Annotation processor bugs in Stapler affecting plugin compilation.
    (<a href="https://issues.jenkins-ci.org/browse/JENKINS-11739">issue 11739</a>)
  <li class='major bug'>
    Regressions in add/delete buttons starting in 1.474.
    (<a href="https://issues.jenkins-ci.org/browse/JENKINS-14434">issue 14434</a> and <a href="https://issues.jenkins-ci.org/browse/JENKINS-14495">issue 14495</a>)
  <li class=rfe>
    Collapse nonempty tool installation sections by default in <code>/configure</code>.
    (<a href="https://issues.jenkins-ci.org/browse/JENKINS-14538">issue 14538</a>)
  <li class=bug>
    Custom workspace in matrix projects should be able to use axis as variables.
  <li class=bug>
    New <tt>SCMCheckoutStrategy</tt> extension wasn't workin for matrix projects.
    (<a href="https://github.com/jenkinsci/jenkins/pull/519">pull 519</a>)
  <li class=bug>
    Fixed a problem in the concurrent matrix build.
    (<a href="https://issues.jenkins-ci.org/browse/JENKINS-13972">issue 13972</a>)
  <li class=bug>
    Single invalid e-mail address shouldn't cause the entire e-mail delivery to fail.
    (<a href="https://github.com/jenkinsci/jenkins/pull/526">pull 526</a>)
  <li class=bug>
    Dynamically recomputing matrix axes wasn't working.
    (<a href="https://github.com/jenkinsci/jenkins/pull/523">pull 523</a>)
  <li class=bug>
    "Text" build parameter should use &lt;textarea> for configuration
    (<a href="https://issues.jenkins-ci.org/browse/JENKINS-13916">issue 13916</a>)
  <li class=rfe>
    Make the draggable component more obvious by providing a border.
  <li class=rfe>
    Added REST API for view manipulation
  <li class="rfe">
    OS X installer now has an Uninstall tool (in /Library/Application Support/Jenkins).
  <li class=rfe>
    Added "manage Jenkins" as a sub-menu to the Jenkins context menu.
  <li class=rfe>
    Executor is exposed to the remote API
    (<a href="https://github.com/jenkinsci/jenkins/pull/520">pull 520</a>)
  <li class=rfe>
    Changed defaults for the Mac installer to make iOS codesigning easier.
    (<a href="https://github.com/jenkinsci/jenkins/pull/527">pull 527</a>)
  <li class=rfe>
    Notify user when search result is truncated and provide link to get more results
    (<a href="https://issues.jenkins-ci.org/browse/JENKINS-10747">issue 10747</a>)
  <li class=rfe>
    Add a setter for node label string.
    (<a href="https://issues.jenkins-ci.org/browse/JENKINS-14327">issue 14327</a>)
  <li class=rfe>
    Option to set java executable path for managed windows slaves
  <li class=rfe>
    Added new extension point for transient user actions, and displays user properties if they are also Actions.
</ul>
<h3><a name=v1.476>What's new in 1.476</a> (2012/07/31)</h3>
<ul class=image>
  <li class=bug>
    <code>NullPointerException</code> from <code>JUnitParser.parse</code>.
    (<a href="https://issues.jenkins-ci.org/browse/JENKINS-14507">issue 14507</a>)
</ul>
<h3><a name=v1.475>What's new in 1.475</a> (2012/07/22)</h3>
<ul class=image>
  <li class=bug>
    Enable/disable GUI for jobs either did not appear, or threw exceptions, for jobs inside folders
    (<a href="https://issues.jenkins-ci.org/browse/JENKINS-14325">issue 14325</a>)
  <li class=bug>
      <code>NullPointerException</code> from <code>UnlabeldLoadStatistics</code> <i>[sic]</i>
    (<a href="https://issues.jenkins-ci.org/browse/JENKINS-14330">issue 14330</a>)
  <li class=bug>
      Incorrect display of list items in project changes for SCMs such as Mercurial.
    (<a href="https://issues.jenkins-ci.org/browse/JENKINS-14365">issue 14365</a>)
</ul>
<h3><a name=v1.474>What's new in 1.474</a> (2012/07/09)</h3>
<ul class=image>
  <li class=bug>
    Fix French translation
    (<a href="https://issues.jenkins-ci.org/browse/JENKINS-13274">issue 13274</a>)
  <li class=rfe>
    Avoid doing AJAX updates if the page becomes invisible.
    (<a href="https://github.com/jenkinsci/jenkins/pull/506">pull 506</a>)
  <li class=rfe>
    Added a new extension point to listen to polling activities.
    (<a href="https://issues.jenkins-ci.org/browse/JENKINS-14178">issue 14178</a>)
</ul>
<h3><a name=v1.473>What's new in 1.473</a> (2012/07/01)</h3>
<ul class=image>
  <li class=bug>
    Updating job config.xml shouldn't clobber in-progress builds.
    (<a href="https://issues.jenkins-ci.org/browse/JENKINS-12318">issue 12318</a>)
  <li class=rfe>
    Search index includes all top-level jobs, not just jobs in the current view.
    (<a href="https://issues.jenkins-ci.org/browse/JENKINS-13148">issue 13148</a>)
  <li class="bug">
    Updated typo in Serbian translation.
    (<a href="https://issues.jenkins-ci.org/browse/JENKINS-13695">issue 13695</a>)
</ul>
<h3><a name=v1.472>What's new in 1.472</a> (2012/06/24)</h3>
<ul class=image>
  <li class=bug>
    Fixed a synchronization problem between master/slave data communication.
    (<a href="https://issues.jenkins-ci.org/browse/JENKINS-11251">issue 11251</a>)
  <li class=rfe>
    Added a mechanism to filter extension points as they are discovered.
  <li class=rfe>
    Exposed the master's own node properties to be configured in <tt>/computer/(master)/configure</tt>
    (whereas <tt>/configure</tt> controls global node properties that apply to all nodes.)
  <li class=rfe>
    Made the list of environment variables in the help page pluggable
    (<a href="https://github.com/jenkinsci/jenkins/pull/434">pull 434</a>)
  <li class=rfe>
    Added a new hook to enable matrix project axes to change its values per build.
    (<a href="https://github.com/jenkinsci/jenkins/pull/449">pull 449</a>)
</ul>
<h3><a name=v1.471>What's new in 1.471</a> (2012/06/18)</h3>
<ul class=image>
  <li class=bug>
    JSON MIME type should be "application/json"
    (<a href="http://java.net/jira/browse/STAPLER-17">STAPLER-17</a>)
  <li class=bug>
    Fixed: XML API Logs Too Much Information When Invalid Char is Present
    (<a href="https://issues.jenkins-ci.org/browse/JENKINS-13378">issue 13378</a>)
  <li class=rfe>
    Improved the way we store hashed passwords.
    (<a href="http://blog.linkedin.com/2012/06/06/linkedin-member-passwords-compromised/">motivation</a>)
  <li class=rfe>
    Reduce the total height of items shown in the view configuration page.
    (<a href="https://github.com/jenkinsci/jenkins/pull/488">pull 488</a>)
  <li class=rfe>
     The CLI <tt>build</tt> command now has the <tt>-v</tt> option that reports the console output of the build in progress.
  <li class=rfe>
    The CLI <tt>build</tt> command can now wait until the start of the build.
</ul>
<h3><a name=v1.470>What's new in 1.470</a> (2012/06/13)</h3>
<ul class=image>
  <li class=bug>
    Problem in syncing mirrors with native packages. Re-releasing the same bits as 1.469 as 1.470.
</ul>
<h3><a name=v1.469>What's new in 1.469</a> (2012/06/11)</h3>
<ul class=image>
  <li class=bug>
    Fixed a regression in 1.468 that broke LDAP
</ul>
<h3><a name=v1.468>What's new in 1.468</a> (2012/06/11)</h3>
<ul class=image>
  <li class=bug>
    Added more MIME type mapping for Winstone.
    (<a href="https://issues.jenkins-ci.org/browse/JENKINS-13496">issue 13496</a>)
  <li class=bug>
    Winstone wasn't handling downloads bigger than 2GB.
    (<a href="https://issues.jenkins-ci.org/browse/JENKINS-12854">issue 12854</a>)
  <li class=bug>
    With 'on-demand' retention strategy, wrong slave can be started for jobs restricted to specific slave.
    (<a href="https://issues.jenkins-ci.org/browse/JENKINS-13735">issue 13735</a>)
  <li class=bug>
    Fixed encoding handling in e-mail headers.
    (<a href="https://github.com/jenkinsci/jenkins/pull/486">pull 486</a>)
  <li class=rfe>
    Added a new extension point for custom checkout behaviour, especially targeted for matrix projects.
    (<a href="https://github.com/jenkinsci/jenkins/pull/482">pull 482</a>)
  <li class=rfe>
    REST API now supports pretty printing of JSON and other formats.
  <li class=rfe>
    Allow the tree parameter and the xpath parameter to be used together in the REST API.
  <li class=rfe>
    Improved the background transparency of the animating ball icon
</ul>
<h3><a name=v1.467>What's new in 1.467</a> (2012/06/04)</h3>
<ul class=image>
  <li class=bug>
    When accessing a page that requires authentication, redirection to start authentication results in a content decoding failure.
    (<a href="https://issues.jenkins-ci.org/browse/JENKINS-13625">issue 13625</a>)
  <li class=bug>
    Fixed a bug in the way cloud support handles free-roaming jobs.
    (<a href="https://groups.google.com/forum/?fromgroups#!topic/jenkinsci-dev/bUwGEgOwv4Q">discussion</a>)
  <li class=bug>
    Fixed a regression in untar operation in exotic platforms
    (<a href="https://issues.jenkins-ci.org/browse/JENKINS-13202">issue 13202</a>)
  <li class=bug>
    Fixed a possible race condition
  <li class=bug>
    Fixed nested view not showing up with just read perm for View
    (<a href="https://issues.jenkins-ci.org/browse/JENKINS-13429">issue 13429</a>)
  <li class=rfe>
    Allow file parameters to be viewed as plain text.
    (<a href="https://issues.jenkins-ci.org/browse/JENKINS-13640">issue 13640</a>)
  <li class=rfe>
    CLI connection to the master is now encrypted.
  <li class=rfe>
    Improve the low disk space warning message.
    (<a href="https://issues.jenkins-ci.org/browse/JENKINS-13826">issue 13826</a>)
  <li class=rfe>
    Matrix custom workspace support is improved to allow configuration builds to share workspace
  <li class=rfe>
    Added more context menus to hyperlinks in the console output
  <li class=rfe>
    Exposed plugin manager and update center to the REST API
  <li class=rfe>
    Added a new extension point for agent protocols.
  <li class=rfe>
    Enabled concurrent build support for matrix projects
    (<a href="https://issues.jenkins-ci.org/browse/JENKINS-6747">issue 6747</a>)
  <li class=bug>
    Maven plugin: expand variables in "Room POM" field
    (<a href="https://issues.jenkins-ci.org/browse/JENKINS-13822">issue 13822</a>)
</ul>
<h3><a name=v1.466>What's new in 1.466</a> (2012/05/28)</h3>
<ul class=image>
  <li class=rfe>
    Exposed plugin manager and update center to the REST API
  <li class=rfe>
    Enabled concurrent build support for matrix projects
</ul>
<h3><a name=v1.465>What's new in 1.465</a> (2012/05/21)</h3>
<ul class=image>
  <li class=bug>
    Artifact archiving from an ssh slave fails if symlinks are present
    (<a href="https://issues.jenkins-ci.org/browse/JENKINS-13202">issue 13202</a>)
</ul>
<h3><a name=v1.464>What's new in 1.464</a> (2012/05/14)</h3>
<ul class=image>
  <li class=bug>
    Don't try to set cookies on cachable requests.
    (<a href="https://issues.jenkins-ci.org/browse/JENKINS-12585">issue 12585</a>)
  <li class=bug>
    Fixed a regression in 1.462 that introduced Java6 dependency.
    (<a href="https://issues.jenkins-ci.org/browse/JENKINS-13659">issue 13659</a>)
  <li class=bug>
    Fixed JDK auto-installer
  <li class=bug>
    missing search image on plugin manager.
</ul>
<h3><a name=v1.463>What's new in 1.463</a> (2012/05/07)</h3>
<ul class=image>
  <li class=bug>
    Fixed a bug in the Content-Range header handling.
    (<a href="https://issues.jenkins-ci.org/browse/JENKINS-13125">issue 13125</a>)
  <li class=bug>
    Ant's default exclusion was preventing plugins from archiving some files.
    (<a href="https://issues.jenkins-ci.org/browse/JENKINS-13165">issue 13165</a>)
  <li class=bug>
    Fixed NPE in PAM authentication if the user is in a group that doesn't exist anymore.
  <li class=bug>
    End up more gracefully if there's some problem when searching for user partipication in the build
    (<a href="https://issues.jenkins-ci.org/browse/JENKINS-13564">issue 13564</a>)
  <li class=rfe>
    Improved the performance of the fingerprint persistence.
    (<a href="https://issues.jenkins-ci.org/browse/JENKINS-13154">issue 13154</a>)
  <li class=rfe>
    PAM authentication supports '@group' to force interpretation as a group instead of user.
    (<a href="https://issues.jenkins-ci.org/browse/JENKINS-13526">issue 13526</a>)
  <li class=rfe>
    Honor the <tt>Accept</tt> header in the <tt>job/name/build</tt> URL. 
    (<a href="https://issues.jenkins-ci.org/browse/JENKINS-13546">issue 13546</a>)
  <li class=rfe>
    Added a DISCOVER permission to allow anonymous users to be presented the login screen
    when accessing job URLs.
    (<a href="https://issues.jenkins-ci.org/browse/JENKINS-8214">issue 8214</a>)
  <li class='major rfe'>
    Publishers can be now reordered by the user.
    (<a href="https://groups.google.com/forum/?fromgroups#!topic/jenkinsci-dev/UQLvxQclyb4">discussion</a>)
</ul>
<h3><a name=v1.462>What's new in 1.462</a> (2012/04/30)</h3>
<ul class=image>
  <li class=bug>
    API token authentication was broken in 1.461
    (<a href="https://issues.jenkins-ci.org/browse/JENKINS-13600">issue 13600</a>)
  <li class=rfe>
    Added the filter textbox to the update center selector.
    (<a href="https://issues.jenkins-ci.org/browse/JENKINS-13476">issue 13476</a>)
  <li class=rfe>
    Move "View as plain text" link on console output page from top right to the sidepanel.
    (<a href="https://issues.jenkins-ci.org/browse/JENKINS-13389">issue 13389</a>)
  <li class=rfe>
    Convert "Delete this build" buttons into links in the sidepanel.
    (<a href="https://issues.jenkins-ci.org/browse/JENKINS-13387">issue 13387</a>)
  <li class=rfe>
    Validate project naming regex immediately.
    (<a href="https://issues.jenkins-ci.org/browse/JENKINS-13524">issue 13524</a>)
</ul>
<h3><a name=v1.461>What's new in 1.461</a> (2012/04/23)</h3>
<ul class=image>
  <li class=bug>
    Flag -U is not used during the parsing step of a Maven Job
    (<a href="https://issues.jenkins-ci.org/browse/JENKINS-8663">issue 8663</a>)
  <li class=bug>
    Custom workspace validation not working.
    (<a href="https://issues.jenkins-ci.org/browse/JENKINS-13404">issue 13404</a>)
  <li class=rfe>
    allow j/k navigation for search results
    (<a href="https://issues.jenkins-ci.org/browse/JENKINS-13105">issue 13105</a>)    
</ul>
<h3><a name=v1.460>What's new in 1.460</a> (2012/04/14)</h3>
<ul class=image>
  <li class=bug>
    Fixed: tests with the same name are no longer counted correctly.
    (<a href="https://issues.jenkins-ci.org/browse/JENKINS-13214">issue 13214</a>)
  <li class=rfe>
    Added a tag to copy text into clipboard for plugins
  <li class=rfe>
    Removed ASM dependency to avoid class incompatibility trobules.
  <li class=rfe>
    Supported hash token in the crontab syntax to distribute workload and avoid spikes.
</ul>
<h3><a name=v1.459>What's new in 1.459</a> (2012/04/09)</h3>
<ul class=image>
  <li class=bug>
    CLI - I/O error in channel Chunked connection/Unexpected termination of the channel - still occuring in Jenkins 1.449.
    (<a href="https://issues.jenkins-ci.org/browse/JENKINS-12037">issue 12037</a>)
  <li class=bug>
    Quiet period is blocking other jobs in queue.
    (<a href="https://issues.jenkins-ci.org/browse/JENKINS-12994">issue 12994</a>)  
  <li class=bug>
    Loading All Build History Fails.
    (<a href="https://issues.jenkins-ci.org/browse/JENKINS-13238">issue 13238</a>)  
  <li class=rfe>
    Added the View.READ permission to control visibility of views, and updated the default implementation to hide empty views.
    (<a href="https://issues.jenkins-ci.org/browse/JENKINS-3681">issue 3681</a>)  
  <li class=rfe>
    Added new extension point for transient build actions.
    (<a href="https://github.com/jenkinsci/jenkins/pull/421">pull 421</a>)
</ul>
<h3><a name=v1.458>What's new in 1.458</a> (2012/04/02)</h3>
<ul class=image>
  <li class=bug>
    Build Status page continues to show flashing "building" icons after build completion.
    (<a href="https://issues.jenkins-ci.org/browse/JENKINS-13217">issue 13217</a>)  
  <li class=bug>
    New Breadcrumb bar covers search suggestions
    (<a href="https://issues.jenkins-ci.org/browse/JENKINS-13195">issue 13195</a>)  
  <li class=bug>
    Fixed a log rotation portability problem on RedHat RPM package.
    (<a href="https://issues.jenkins-ci.org/browse/JENKINS-5784">issue 5784</a>)  
  <li class=bug>
    Computer.getHostName() returns null when it is not.
    (<a href="https://issues.jenkins-ci.org/browse/JENKINS-13185">issue 13185</a>)  
  <li class=bug>
    Fixed a socket file descriptor leak.
  <li class=rfe>
    Run <tt>$JENKINS_HOME/init.groovy.d/*.groovy</tt> as the init script if present
    (<a href="https://wiki.jenkins-ci.org/display/JENKINS/Configuring+Jenkins+upon+start+up">feature</a>)
  <li class=rfe>
    Improved the page loading performance, especially on large latency network
  <li class=bug>
    Resolve dependency issue between 'maven-plugin' and 'config-file-provider' plugin. If you are using the 'config-file-provider' plugin, you have to upgrade to version 1.9.1!  
</ul>
<h3><a name=v1.457>What's new in 1.457</a> (2012/03/26)</h3>
<ul class=image>
  <li class=bug>
    Fixed a thread leak in the embedded servlet container.
    (<a href="https://issues.jenkins-ci.org/browse/JENKINS-9882">issue 9882</a>)
  <li class=bug>
    Fixed a file handle leak in serving static content
    (<a href="https://issues.jenkins-ci.org/browse/JENKINS-13097">issue 13097</a>)
  <li class=bug>
    Breadcrumb popup menu gives javascript error on Internet Explorer 8.
    (<a href="https://issues.jenkins-ci.org/browse/JENKINS-13082">issue 13082</a>)
  <li class=bug>
    Ajax on Update Center does not work in prototype 1.7
  <li class=bug>
    'View as plain text' in Console Output is hidden by the new breadcrums bar
  <li class=bug>
    Last modification date of files in a zip are not the original timestamps
    (<a href="https://issues.jenkins-ci.org/browse/JENKINS-13122">issue 13122</a>)
  <li class=bug>
    "Reload Configuration from Disk" loses labels for swarm-clients
    (<a href="https://issues.jenkins-ci.org/browse/JENKINS-8043">issue 8043</a>)
  <li class="rfe">
    Jenkins uses correct port in mDNS advertisement and shows up in Safari Bonjour bookmarks.
</ul>
<h3><a name=v1.456>What's new in 1.456</a> (2012/03/19)</h3>
<ul class=image>
  <li class=bug>
    After renaming a job, the redirect goes to a wrong view.
    (<a href="https://github.com/jenkinsci/jenkins/pull/401">pull 401</a>)
  <li class=bug>
    <tt>BUILD_TAG</tt> wasn't unique for hierarchical project.
    (<a href="https://github.com/jenkinsci/jenkins/pull/402">pull 402</a>)
  <li class=bug>
    Workspace archiving wasn't handling symlinks correctly.
    (<a href="https://issues.jenkins-ci.org/browse/JENKINS-9118">issue 9118</a>)
  <li class=bug>
    Fixed a bug in the auto-overwrite of bundled plugins on Windows.
    (<a href="https://issues.jenkins-ci.org/browse/JENKINS-12514">issue 12514</a>)
  <li class=bug>
    Fixed a temporary memory spike when dealing with rapidly growing large console output and interactive monitoring.
  <li class=bug>
    Fixed a file handle leak while serving static files.
    (<a href="https://issues.jenkins-ci.org/browse/JENKINS-12674">issue 12674</a>)
  <li class=bug>
    Fixed a bug in executor/queue filtering for matrix projects.
    (<a href="https://github.com/jenkinsci/jenkins/pull/394">pull 394</a>)
  <li class=bug>
    Some of the context menu items have wrong links
    (<a href="https://issues.jenkins-ci.org/browse/JENKINS-12945">issue 12945</a>)
  <li class=rfe>
    Removed entries that don't make sense from the context menu
  <li class=rfe>
    Enable automatic hyperlinking on failed test summary.
    (<a href="https://github.com/jenkinsci/jenkins/pull/392">pull 392</a>)
  <li class=rfe>
    Performance improvement in JavaScript on modern browsers
    (<a href="https://github.com/jenkinsci/jenkins/pull/276">pull 276</a>)
  <li class=rfe>
    Matrix project execution order is made pluggable.
    (<a href="https://issues.jenkins-ci.org/browse/JENKINS-12778">issue 12778</a>)
</ul>
<h3><a name=v1.455>What's new in 1.455</a> (2012/03/12)</h3>
<ul class=image>
  <li class=bug>
    Fixed a regression in 1.453 with IE9
    (<a href="https://github.com/jenkinsci/jenkins/pull/397">pull 397</a>)
  <li class=bug>
    Fixed NPE in Groovy script execution via CLI (<a href="https://issues.jenkins-ci.org/browse/JENKINS-12302">issue 12302</a>)
  <li class=bug>
    Fixed bug where a queued build could start while the previous build was still in its post production state.
  <li class=bug>
    Improved the error retry logic of update center retrieval.
  <li class=bug>
    Update JavaMail to 1.4.4.
    (<a href="https://issues.jenkins-ci.org/browse/JENKINS-1152">issue 1152</a>, <a href="https://issues.jenkins-ci.org/browse/JENKINS-3983">issue 3983</a>)
  <li class=rfe>
    Integrated prototype.js 1.7
    (<a href="https://groups.google.com/forum/#!topic/jenkinsci-dev/rzHstHyK9Lo/discussion">discussion</a>)
  <li class=rfe>
    Supported programmatic retrieval/update of slave <tt>config.xml</tt>
  <li class=rfe>
    Breadcrumb now supports drop-down menu for faster navigation
    (<a href="https://groups.google.com/forum/#!topic/jenkinsci-dev/j9uCKnQB-Xw/discussion">discussion</a>)
  <li class=rfe>
    Configuration pages show a navigation drop-down menu in the breadcrumb bar to jump to sections
  <li class=rfe>
    Hyperlinks to model objects also supports drop-down menu for faster navigation.
    (<a href="https://groups.google.com/forum/#!topic/jenkinsci-dev/j9uCKnQB-Xw/discussion">discussion</a>)
  <li class=rfe>
    New ExtensionPoint to enforce naming conventions for projects/jobs and two implementations: Default (no restriction), Pattern (regex). 
    (<a href="https://issues.jenkins-ci.org/browse/JENKINS-12928">issue 12928</a>)
  <li class=rfe>
    <tt>java -jar jenkins.war</tt> now uses the HTTP only session cookie that's more robust against XSS vulnerability.
</ul>
<h3><a name=v1.454>What's new in 1.454</a> (2012/03/05)</h3>
<ul class=image>
  <li class=bug>
    Adjusted the HTML sanitization rules as they were too restrictive.
</ul>
<h3><a name=v1.453>What's new in 1.453</a> (2012/03/05)</h3>
<ul class=image>
  <li class='major bug'>
    Fixed a XSS vulnerability.
    (SECURITY-26)
  <li class='major bug'>
    Fixed a directory traversal vulnerability.
    (SECURITY-23)
  <li class=bug>
    Fixed a file descriptor leak on Windows
    (<a href="https://issues.jenkins-ci.org/browse/JENKINS-9882">issue 9882</a>)
  <li class=bug>
    'Age' column on 'Test Result' tab may show incorrect value when a test suite is divided into multiple junit files.
    (<a href="https://issues.jenkins-ci.org/browse/JENKINS-12457">issue 12457</a>)
  <li class=rfe>
    System Message - Doesnt appear on any view other than the default view.
    (<a href="https://issues.jenkins-ci.org/browse/JENKINS-7733">issue 7733</a>)
  <li class="rfe">
    Added UI component to show notification bar at the top of the page
  <li class="rfe">
    Users can configure search to be case insensitive.
    (<a href="https://issues.jenkins-ci.org/browse/JENKINS-850">issue 850</a>)
  <li class="rfe">
    Inline help now reports the plugin that contributes the said feature.
  <li class="rfe">
    Various configuration pages are getting the "apply" button.
  <li class="rfe">
    Avoid post-build depoy to Maven repository in release build
    (<a href="https://issues.jenkins-ci.org/browse/JENKINS-12397">issue 12397</a>)   
  <li class=rfe>
    Jenkins no longer failes to start if plugins have cyclic dependencies, but deactivates these plugins.
  <li class=rfe>
    Adding the video/webm mime type for files with extension .webm.
  <li class=rfe>
    update to guava 11.0.1
</ul>
<h3><a name=v1.452>What's new in 1.452</a> (2012/02/27)</h3>
<ul class=image>
  <li class=bug>
    Infinite loop or invalid next execution with crontab DoW=7
    (<a href="https://issues.jenkins-ci.org/browse/JENKINS-12357">issue 12357</a>)
  <li class=bug>
    Broken links to test results with '#' or '?' in the name
    (<a href="https://issues.jenkins-ci.org/browse/JENKINS-10458">issue 10458</a>)
  <li class="bug">
    Fix launching browser too early to http://localhost:8080 in OS X
    installer.
    (<a href="https://issues.jenkins-ci.org/browse/JENKINS-12622">issue 12622</a>)
  <li class="bug">
    Bundled slf4j binding to avoid classloader contraint violation in JBoss
    (<a href="https://issues.jenkins-ci.org/browse/JENKINS-12334">issue 12334</a>,
     <a href="https://issues.jenkins-ci.org/browse/JENKINS-12446">issue 12446</a>,
     <a href="https://issues.jenkins-ci.org/browse/JENKINS-12650">issue 12650</a>)
  <li class="bug">
    Fixed a UI problem with the "save" button that sticks to the bottom.
  <li class="rfe">
    Misc performance improvements
    (<a href="https://github.com/jenkinsci/jenkins/pull/342">pull 342</a>)
</ul>
<h3><a name=v1.451>What's new in 1.451</a> (2012/02/13)</h3>
<ul class=image>
  <li class=bug>
    The <tt>-c</tt> option in the <tt>build</tt> command wasn't working for some SCM.
  <li class=bug>
    Fix multi submit with shortcut key in script console.
    (<a href="https://github.com/jenkinsci/jenkins/pull/364">pull 364</a>)
  <li class=rfe>
    job rows in view should have id= for easy access
    (<a href="https://issues.jenkins-ci.org/browse/JENKINS-12490">issue 12518</a>)
  <li class=rfe>
    M2 job: create links to codehaus maven plugins and their goals
    (<a href="https://issues.jenkins-ci.org/browse/JENKINS-12529">issue 12529</a>)  
  <li class=rfe>
    Matrix job now allows delete whole matrix, including sub-jobs.
  <li class=bug>
    Fixed a bug in LDAP default root DN inference.
    (<a href="https://issues.jenkins-ci.org/browse/JENKINS-8152">issue 8152</a>)
  <li class=bug>
    <tt>ComputerListener.onOffline</tt> was not called when the client was terminated abruptly.
    (<a href="https://issues.jenkins-ci.org/browse/JENKINS-12680">issue 12680</a>)
  <li class=ref>
    CLI now supports also encrypted key file
  <li class=rfe>
    Recognize test results from eviware:maven-soapui-plugin.
    (<a href="https://issues.jenkins-ci.org/browse/JENKINS-11353">issue 11353</a>)    
</ul>
<h3><a name=v1.450>What's new in 1.450</a> (2012/01/30)</h3>
<ul class=image>
  <li class=bug>
    <tt>install-plugin</tt> CLI command fails to put a file in the right location when installing from URL.
  <li class=bug>
    Fixed a bug where long post-production processing in matrix jobs can cause incorrect abortion.
  <li class=bug>
    month should not be 0.
    (<a href="https://issues.jenkins-ci.org/browse/JENKINS-12356">issue 12356</a>)
  <li class=bug>
    "Create a new slave" page didn't auto-complete for copying.
    (<a href="https://issues.jenkins-ci.org/browse/JENKINS-12490">issue 12490</a>)
  <li class=bug>
    Fixed a bug in the auto-overwrite of bundled plugins.
  <li class=rfe>
    Upgrade to maven artifacts 3.0.4
  <li class=rfe>
    Running build via CLI now records actual user who started the build
</ul>
<h3><a name=v1.449>What's new in 1.449</a> (2012/01/23)</h3>
<ul class=image>
  <li class=bug>
    Build fails on "Deploy artifacts to Maven repository" due to trying to upload parent POM twice for release artifacts.
    (<a href="https://issues.jenkins-ci.org/browse/JENKINS-11248">issue 11248</a>)
  <li class=bug>
    Fixed an occasional "URI must start with a slash" error when the anonymous user doesn't have the read access.
  <li class="rfe">
    OS X installer can optionally create a new user &quot;jenkins&quot; and use
    it. This user has a writable home directory, making it possible to set up ssh for Jenkins.
  <li class="rfe">
    No workspace available message includes wiped out workspace as a potential cause.
    (<a href="https://issues.jenkins-ci.org/browse/JENKINS-10432">issue 10432</a>)
  <li class="bug">
    Stop users being created in memory if they failed to provide all the required registration information correctly.
    (<a href="https://issues.jenkins-ci.org/browse/JENKINS-7096">issue 7096</a>)
  <li class=bug>
    <tt>java -jar jenkins.war</tt> finally detects invalid command line options and report that as an error.
  <li class=rfe>
    When run in terminal, warning/error messages are colored.
</ul>
<h3><a name=v1.448>What's new in 1.448</a> (2012/01/17)</h3>
<ul class=image>
  <li class=bug>
    Location of the temporary file "Maven Global Settings" incompatible with release:prepare
    (<a href="https://issues.jenkins-ci.org/browse/JENKINS-12315">issue 12315</a>)
  <li class=bug>
    Failure to check the username/groupname in the matrix security shouldn't hide the user name
    (<a href="https://issues.jenkins-ci.org/browse/JENKINS-9519">issue 9519</a>)
  <li class=bug>
    Fixed a hash DoS vulnerability.
    (<a href="http://www.ocert.org/advisories/ocert-2011-003.html">SECURITY-22</a>)
  <li class=bug>
    Fixed "Deploy artifacts to Maven repository" as a promotion action.
    Requires promoted-builds plugin 2.5+.
    (<a href="https://issues.jenkins-ci.org/browse/JENKINS-11766">issue 11766</a>)
  <li class="bug">
    Fixed a bug in the symlink creation code on BSD platforms.
    <a href="https://issues.jenkins-ci.org/browse/JENKINS-12119">issue 12119</a>
  <li class="bug">
    Default e-mail suffix should be used to complete the domain name portion of the recipients list.
    (<a href="https://github.com/jenkinsci/jenkins/pull/324">pull #324</a>)
  <li class="bug">
    Closure execution after <tt>CLI.upgrade()</tt> should carry over the transport credential.
    <a href="https://issues.jenkins-ci.org/browse/JENKINS-10890">issue 10890</a>
  <li class="bug">
    Incorrect path delimiter used in ZipArchiver when creating archive on Windows.
    <a href="https://issues.jenkins-ci.org/browse/JENKINS-9942">issue 9942</a>
  <li class="rfe">
    <tt>.jpi</tt> is now supported as well as <tt>.hpi</tt> as a plugin extension.
    (<a href="https://github.com/jenkinsci/jenkins/pull/331">pull #331</a>)
  <li class="rfe">
    Windows service slave launcher now supports more generalized user account option.
    (<a href="https://github.com/jenkinsci/jenkins/pull/328">pull #328</a>)
  <li class="rfe">
    OSX installer now checks for the existence of JVM and open the browser in the end.
    (<a href="https://github.com/jenkinsci/jenkins/pull/329">pull #329</a>)
  <li class="rfe">
    Added the Reploy-To header support.
    (<a href="https://github.com/jenkinsci/jenkins/pull/306">pull #306</a>)
  <li class="rfe">
    The location of Maven local repository is now pluggable, and supported per-executor configuration out of the box.
    (<a href="https://github.com/jenkinsci/jenkins/pull/293">pull #293</a>)
  <li class="rfe">
    Jobs now support display name separate from its unique name
    <a href="https://issues.jenkins-ci.org/browse/JENKINS-11762">issue 11762</a>
</ul>
<h3><a name=v1.447>What's new in 1.447</a> (2012/01/09)</h3>
<ul class=image>
  <li class=bug>
    Fixed a hash DoS vulnerability.
    (<a href="http://www.ocert.org/advisories/ocert-2011-003.html">SECURITY-22</a>)
  <li class=bug>
  NullPointerException in maven-plugin: Maven3Builder / ExecutedMojo (1.445)
  (<a href="https://issues.jenkins-ci.org/browse/JENKINS-12259">issue 12259</a>)
  <li class='rfe'>
    Reduced overhead of maven jobs.
    (<a href="https://issues.jenkins-ci.org/browse/JENKINS-11883">issue 11883</a>)
  <li class=bug>
    Link to user profile from console output should go to the user ID, not the user name
    (<a href="https://issues.jenkins-ci.org/browse/JENKINS-12279">issue 12279</a>)
  <li class=bug>
    Copy artifacts fails on windows slaves due to failing to set a timestamp.
    (<a href="https://issues.jenkins-ci.org/browse/JENKINS-11073">issue 11073</a>)
</ul>
<h3><a name=v1.446>What's new in 1.446</a> (2012/01/02)</h3>
<ul class=image>
  <li class='major rfe'>
    Jenkins now acts as an SSH daemon
    (<a href="https://wiki.jenkins-ci.org/display/JENKINS/Jenkins+SSH">doc</a>)
  <li class='rfe'>
    Added hyperlinks to console output
    (<a href="https://github.com/jenkinsci/jenkins/pull/334">pull #334</a>)
  <li class='rfe'>
    Add option to disable mailnotifications for each failed maven module.
    (<a href="https://issues.jenkins-ci.org/browse/JENKINS-5695">issue 5695</a>)
  <li class='rfe'>
    Sort workspace file list based on request locale.
    (<a href="https://issues.jenkins-ci.org/browse/JENKINS-12139">issue 12139</a>)
</ul>
<h3><a name=v1.445>What's new in 1.445</a> (2011/12/26)</h3>
<ul class=image>
  <li class=rfe>
    CLI now supports using HTTP proxy for tunneling its TCP/IP connection.
  <li class=rfe>
    CLI now supports routing TCP/IP requests without going through HTTP reverse proxy.
  <li class=rfe>
    If reload fails, don't let the partially loaded state running, or risk the user overwriting the configs they have.
    (<a href="https://issues.jenkins-ci.org/browse/JENKINS-11204">issue 11204</a>)
  <li class=rfe>
    Update center UI improvement. "Install" button is now always visisble.
  <li class=rfe>
    Configuration UI improvement. "Save" button is always visible.
  <li class=bug>
    Fixed a bug where a large output from Maven can cause module log output to go out of sync with module build log files.
  <li class=bug>
    Confusing error message when the --username option is used on the system with the .ssh directory.
    (<a href="https://issues.jenkins-ci.org/browse/JENKINS-11873">issue 11873</a>)
  <li class=bug>
    Fixed prematurely re-drawn matrix test result graph.
</ul>
<h3><a name=v1.444>What's new in 1.444</a> (2011/12/19)</h3>
<ul class=image>
  <li class=rfe>
    Make the matrix configuration table looks like the rest of Jenkins tables.
    (<a href="https://issues.jenkins-ci.org/browse/JENKINS-10251">issue 10251</a>)
  <li class=rfe>
    Improved Italian translation.
  <li class=bug>
    Fixed the incorrect table border cropping
    (<a href="https://issues.jenkins-ci.org/browse/JENKINS-12061">issue 12061</a>)
</ul>
<h3><a name=v1.443>What's new in 1.443</a> (2011/12/12)</h3>
<ul class=image>
  <li class=bug>
    Wagon 2.0 upgrade broke the Redeploy task for webdav repositories
    (<a href="https://issues.jenkins-ci.org/browse/JENKINS-11318">issue 11318</a>)
  <li class=bug>
    Self-restart wasn't working with 32bit x86 Solaris
    (<a href="https://issues.jenkins-ci.org/browse/JENKINS-6629">issue 6629</a>)
  <li class=bug>
    Fixed IPv6 handling in Winstone
    (<a href="https://github.com/jenkinsci/winstone/pull/2">pull request #2</a>)
  <li class=bug>
    OS X installer can fail to set the file permissions correctly.
    (<a href="https://issues.jenkins-ci.org/browse/JENKINS-11714">issue 11714</a>)
  <li class=bug>
    Build history time line wasn't working for IE8.
    (<a href="https://issues.jenkins-ci.org/browse/JENKINS-7403">issue 7403</a>)
  <li class=bug>
    Build history time line should be resizable
    (<a href="https://issues.jenkins-ci.org/browse/JENKINS-11834">issue 11834</a>)
  <li class=bug>
    Fixed a bug in Windows registry enumeration with large data.
    (<a href="https://issues.jenkins-ci.org/browse/JENKINS-11767">issue 11767</a>)
  <li class=bug>
    Debian/Ubuntu init script does not wait long enough during stop operation
    (<a href="https://issues.jenkins-ci.org/browse/JENKINS-11744">issue 11744</a>)
  <li class=bug>
    Jenkins takes up too much space in /var/run
    (<a href="https://issues.jenkins-ci.org/browse/JENKINS-11366">issue 11366</a>)
  <li class=bug>
    Fixed a <tt>NoSuchMethodError</tt> on JBoss 5.1 EAP
    (<a href="https://issues.jenkins-ci.org/browse/JENKINS-11960">issue 11960</a>)
  <li class=bug>
    Use $JENKINS_USER in Debian postinst script.
    (<a href="https://issues.jenkins-ci.org/browse/JENKINS-5771">issue 5771</a>)
  <li class=bug>
    Fixed a bug where Jenkins failed to show localized text for Hebrew, Indonesian, and Yedish.
  <li class=bug>
    Canonical name of Maven artifacts may end with "-" if classifier is empty.
    (<a href="https://issues.jenkins-ci.org/browse/JENKINS-11819">issue 11819</a>) 
  <li class=rfe>
    Proxy configuration supported "no proxy host" setting to allow some hosts to bypass proxy.
    (<a href="https://issues.jenkins-ci.org/browse/JENKINS-8710">issue 8710</a>)
  <li class=rfe>
    Added/improved localization to Arabic, Bulgarian, Catalan, Czech, Danish, German, Greek, Esperanto, Spanish, Estonian, Basque, Finnish, French, Hebrew, Hindi, Hungarian, Indonesian, Icelandic, Italian, Kannada, Korean, Lithuanian, Latvian, Marathi, Norwegian, Dutch, Polish, Portugeese, Romanian, Russian, Slovak, Slovenian, Serbian, Swedish, Telgu, Turkish, Ukrainian, and Chinese. Thanks everyone!
</ul>
<h3><a name=v1.442>What's new in 1.442</a> (2011/12/05)</h3>
<ul class=image>
  <li class=bug>
    Workspaces mixed when launching multiple concurrent builds.
    (<a href="https://issues.jenkins-ci.org/browse/JENKINS-11825">issue 11825</a>)
  <li class=bug>
    Fixed ConcurrentModificationException in parallel Maven 3 builds.
    (<a href="https://issues.jenkins-ci.org/browse/JENKINS-11256">issue 11256</a>)
  <li class=rfe>
    Upgrade aether version to 1.13 and sisu to 2.3.0 .
  <li class=rfe>
    add new action type to enable plugins to intercept the maven 'goals and options' 
    (<a href="https://github.com/jenkinsci/jenkins/pull/316">pull #316</a>)
  <li class=rfe>
    Upgrade to Maven Wagon 2.1 which supports preemptive authz for dav deployment.
  <li class='major rfe'>
    Plugins can be now installed without taking Jenkins offline.
</ul>
<h3><a name=v1.441>What's new in 1.441</a> (2011/11/27)</h3>
<ul class=image>
  <li class=bug>
    If running as a daemon, don't daemonize one more time during restart.
    (<a href="https://issues.jenkins-ci.org/browse/JENKINS-11742">issue 11742</a>)
  <li class=bug>
    Fixed NPE in Subversion polling of Maven jobs.
    (<a href="https://issues.jenkins-ci.org/browse/JENKINS-11592">issue 11592</a>)
  <li class=rfe>
    CLI jar now has the version number in the manifest as well as the "-version" option.
</ul>
<h3><a name=v1.440>What's new in 1.440</a> (2011/11/17)</h3>
<ul class=image>
  <li class=bug>
    Sorting "diff" in test result requires 2 clicks
    (<a href="https://issues.jenkins-ci.org/browse/JENKINS-5460">issue 5460</a>)
  <li class=bug>
    java.io.IOException: Unexpected termination of the channel - SEVERE: I/O error in channel Chunked connection when using jenkins-cli.jar (works on older Hudson version)
    (<a href="https://issues.jenkins-ci.org/browse/JENKINS-11130">issue 11130</a>)
  <li class=bug>
    Debian init script now returns the proper exit code from the 'status' command.
    (<a href="https://issues.jenkins-ci.org/browse/JENKINS-11306">issue 11306</a>)
  <li class=bug>
    Fixed a bug in Mac OS X ProcessKiller argument parsing.
    (<a href="https://issues.jenkins-ci.org/browse/JENKINS-9634">issue 9634</a>)
  <li class=bug>
    Dependency wasn't recalculated with CLI "update-job" command.
    (<a href="https://issues.jenkins-ci.org/browse/JENKINS-11636">issue 11636</a>)
  <li class=rfe>
    Sortable table wasn't "stable" when there are same values in different rows
    (<a href="https://issues.jenkins-ci.org/browse/JENKINS-11551">issue 11551</a>)
  <li class=rfe>
    Managed windows slaves can be now run as a specific user account
    (<a href="https://github.com/jenkinsci/jenkins/pull/289">pull #289</a>) 
  <li class=rfe>
    Description field now has the preview button to test it inline.
    (<a href="https://github.com/jenkinsci/jenkins/pull/243">pull #243</a>)
  <li class=rfe>
    Record fingerprints of parent POMs - only working with Maven 2.2 or newer
    (<a href="https://issues.jenkins-ci.org/browse/JENKINS-8383">issue 8383</a>)
  <li class=rfe>
    Maven mojo records can be now sorted
</ul>
<h3><a name=v1.439>What's new in 1.439</a> (2011/11/14)</h3>
<ul class=image>
  <li class=bug>
    Fixed random OutOfMemoryError with console annotations
    (<a href="https://issues.jenkins-ci.org/browse/JENKINS-9349">issue 9349</a>)
  <li class=bug>
    Fix small UI issue on build queue.
    (<a href="https://issues.jenkins-ci.org/browse/JENKINS-11637">issue 11637</a>)
  <li class=rfe>
    Textbox for numbers should be type=number
    (<a href="https://issues.jenkins-ci.org/browse/JENKINS-11513">issue 11513</a>)
  <li class=rfe>
    Added an extension point to sort matrix configuration builds when executing them sequentially
    (<a href="https://github.com/jenkinsci/jenkins/pull/301">pull #301</a>) 
</ul>
<h3><a name=v1.438>What's new in 1.438</a> (2011/11/07)</h3>
<ul class=image>
  <li class='major bug'>
    Thanks to Luca De Fulgentis, fixed XSS vulnerability with the built-in servlet container.
    (SECURITY-17)
  <li class=bug>
    Repeated ids, expandTextArea() and multiple "Invoke Ant" build steps.
    (<a href="https://issues.jenkins-ci.org/browse/JENKINS-10989">issue 10989</a>)
  <li class=bug>
    Improve the resilience to the missing 'nextBuildNumber' file.
  (<a href="https://issues.jenkins-ci.org/browse/JENKINS-11563">issue 11563</a>)
  <li class=bug>
    NPE when running Maven 3 jobs with -T.
    (<a href="https://issues.jenkins-ci.org/browse/JENKINS-11458">issue 11458</a>)
  <li class=rfe>
    Support mailto: links in actions.
    (<a href="https://issues.jenkins-ci.org/browse/JENKINS-7725">issue 7725</a>)
  <li class=rfe>
    Rewrote the JDK installer to remove problematic HtmlUnit dependencies.
    (<a href="https://issues.jenkins-ci.org/browse/JENKINS-11420">issue 11420</a>)
</ul>
<h3><a name=v1.437>What's new in 1.437</a> (2011/10/31)</h3>
<ul class=image>
  <li class=rfe>
    Added MIME headers with job name and build result to notification emails.
  <li class=bug>
    "Changes" in Build Summary broken in IE standard mode since 1.434
    (<a href="https://issues.jenkins-ci.org/browse/JENKINS-11383">issue 11383</a>)
  <li class=bug>
    GET request to configSubmit wipes some configuration
    (<a href="https://issues.jenkins-ci.org/browse/JENKINS-11397">issue 11397</a>, <a href="https://issues.jenkins-ci.org/browse/JENKINS-7847">issue 7847</a>)
  <li class=bug>
    Jenkins logo headless when server is starting.
    (<a href="https://issues.jenkins-ci.org/browse/JENKINS-11444">issue 11444</a>)
  <li class=rfe>
    Allow update center CA certificates to be placed in $JENKINS_HOME/update-center-rootCAs
</ul>
<h3><a name=v1.436>What's new in 1.436</a> (2011/10/23)</h3>
<ul class=image>
  <li class=bug>
    Fixed a plugin boot problem that causes Jenkins to startup gracefully when some optional plugin dependencies aren't met (such as ivy to nant)
    (<a href="https://issues.jenkins-ci.org/browse/JENKINS-11279">issue 11279</a>)
  <li class=bug>
    Avoid overwriting the repository definitions.
    (<a href="https://issues.jenkins-ci.org/browse/JENKINS-11229">issue 11229</a>)
  <li class=bug>
    "Tailing" the console of an active job broken in 1.434
    (<a href="https://issues.jenkins-ci.org/browse/JENKINS-11307">issue 11307</a>)
  <li class=bug>
    Fingerprint's age should be sorted by its elapsed time
    (<a href="https://issues.jenkins-ci.org/browse/JENKINS-9210">issue 9210</a>)
  <li class=rfe>
    Improved the classloading performance
  <li class=rfe>
    Expose original file name as a String parameter on for FileParameters
    (<a href="https://issues.jenkins-ci.org/browse/JENKINS-11326">issue 11326</a>)
  <li class=rfe>
    Added hyperlinks to build trigger console messages.
    (<a href="https://github.com/jenkinsci/jenkins/pull/291">pull #291</a>) 
</ul>
<h3><a name=v1.435>What's new in 1.435</a> (2011/10/17)</h3>
<ul class=image>
  <li class=bug>
    Fixed the XML encoding sniffing problem in environments that have old JAXP
    (<a href="https://issues.jenkins-ci.org/browse/JENKINS-4525">issue 4525</a>)
  <li class=bug>
    Suggestions for search do not work since 1.433
    (<a href="https://issues.jenkins-ci.org/browse/JENKINS-11208">issue 11208</a>)
  <li class=rfe>
    "System Admin E-mail Address" is confusing label for notification mail "from"
    (<a href="https://issues.jenkins-ci.org/browse/JENKINS-11209">issue 11209</a>)    
</ul>
<h3><a name=v1.434>What's new in 1.434</a> (2011/10/09)</h3>
<ul class=image>
  <li class=bug>
    Add support for android-maven-plugin integration test reports and fix an error with 2.x maven-android-plugin
    (<a href="https://issues.jenkins-ci.org/browse/JENKINS-10913">issue 10913</a>)    
  <li class=bug>
    HTTPS on port 80 makes Jenkins infer his URI incorrectly
    (<a href="https://issues.jenkins-ci.org/browse/JENKINS-11151">issue 11151</a>)
  <li class=bug>
    Resizable textarea handle does not work if CodeMirror is enabled
    (<a href="https://issues.jenkins-ci.org/browse/JENKINS-11132">issue 11132</a>)
  <li class=bug>
    "Alternate settings file" build parameter is getting cleaned after job execution
    (<a href="https://issues.jenkins-ci.org/browse/JENKINS-10955">issue 10955</a>)
  <li class=rfe>
    upgrade Apache Maven Wagon to 2.0.
    (<a href="https://issues.jenkins-ci.org/browse/JENKINS-11164">issue 11164</a>)
  <li class=rfe>
    Made build SCM change set a weak reference to reduce heap usage 
  <li class=rfe>
    Added a way to show avatar images on user pages.
    (<a href="https://issues.jenkins-ci.org/browse/JENKINS-7494">issue 7494</a>)    
</ul>
<h3><a name=v1.433>What's new in 1.433</a> (2011/10/01)</h3>
<ul class=image>
  <li class=bug>
    Port on HTTP Proxy Configure accepts characters except the digits
    (<a href="https://issues.jenkins-ci.org/browse/JENKINS-11068">issue 11068</a>)
  <li class=bug>
    Broken link in help text of HTTP Proxy Configuration
    (<a href="https://issues.jenkins-ci.org/browse/JENKINS-11051">issue 11051</a>)
  <li class=bug>
    Broken help button for Log Recorders
    (<a href="https://issues.jenkins-ci.org/browse/JENKINS-11052">issue 11052</a>)
  <li class=bug>
    Fatal exception apparently within Xalan code on AIX
    (<a href="https://issues.jenkins-ci.org/browse/JENKINS-10851">issue 10851</a>) 
  <li class=bug>
    NOT_BUILT &amp; other build status are reported inconsistently
    (<a href="https://issues.jenkins-ci.org/browse/JENKINS-11013">issue 11013</a>)
  <li class=bug>
    Canceling a parent multi-config build produces non-deserializable build.xml
    (<a href="https://issues.jenkins-ci.org/browse/JENKINS-10903">issue 10903</a>)
  <li class=bug>
    Label of the master should be editable if cloud is set up.
    (<a href="https://issues.jenkins-ci.org/browse/JENKINS-11100">issue 11100</a>)
  <li class=rfe>
    Improved the error diagnosis by ping-driven connection termination.
    (<a href="https://issues.jenkins-ci.org/browse/JENKINS-11097">issue 11097</a>)
  <li class=rfe>
    YUI updated to 2.9
  <li class=rfe>
    Concurrent build is no longer beta
  <li class=rfe>  
    Permission check added when viewing configuration of computer set.
  <li class='major rfe'>  
    Maven project now supports arbitrary build steps
    (<a href="https://github.com/jenkinsci/jenkins/pull/233">pull #233</a>) 
  <li class='major rfe'>  
    Jenkins internally started using Guice for loading extensions
    (<a href="https://issues.jenkins-ci.org/browse/JENKINS-8751">issue 8751</a>) 
</ul>
<h3><a name=v1.432>What's new in 1.432</a> (2011/09/25)</h3>
<ul class=image>
  <li class=bug>
    JDK auto-installation does not respect proxy settings
    (<a href="https://issues.jenkins-ci.org/browse/JENKINS-10634">issue 10634</a>)
  <li class=bug>
    Tools download does not respect proxy settings
    (<a href="https://issues.jenkins-ci.org/browse/JENKINS-5271">issue 5271</a>)
  <li class=bug>
    Recover from a corrupted JSON update data file automatically
    (<a href="https://issues.jenkins-ci.org/browse/JENKINS-7034">issue 7034</a>)
  <li class=bug>
    Fixed the reported system reboot problem on installing JDK on Windows
    (<a href="https://issues.jenkins-ci.org/browse/JENKINS-7288">issue 7288</a>)
  <li class=bug>
    Fixed the OutOfMemoryError in trying to download/install JDK
    (<a href="https://issues.jenkins-ci.org/browse/JENKINS-10689">issue 10689</a>)
  <li class=rfe>
    Enabled shortcut key on script console
  <li class=rfe>
    Remember sortable table state into local storage
    (<a href="https://issues.jenkins-ci.org/browse/JENKINS-203">issue 203</a>)
</ul>
<h3><a name=v1.431>What's new in 1.431</a> (2011/09/19)</h3>
<ul class=image>
  <li class=bug>
    Jenkins unable to start if the /tmp/jna catalogue exists and is owned by a different user
    (<a href="https://issues.jenkins-ci.org/browse/JENKINS-10774">issue 10774</a>)
  <li class=rfe>
    Display the file size in the artifact list page
    (<a href="https://issues.jenkins-ci.org/browse/JENKINS-7798">issue 7798</a>)
  <li class=rfe>
    Fixed a file permission handling in the unzip code.
    (<a href="https://issues.jenkins-ci.org/browse/JENKINS-9577">issue 9577</a>)
  <li class=rfe>
    Add "un/check all" buttons on matrix-based security.
    (<a href="https://issues.jenkins-ci.org/browse/JENKINS-7565">issue 7565</a>)
</ul>
<h3><a name=v1.430>What's new in 1.430</a> (2011/09/11)</h3>
<ul class=image>
  <li class=bug>
    Added way to mark all plugins to be updated at once
    (<a href="https://issues.jenkins-ci.org/browse/JENKINS-10443">issue 10443</a>)
  <li class=bug>
    Fixed a bug in the UI JavaScript behavior with IE
  <li class=bug>
    Matrix project pages don't show latest test results.
    (<a href="https://issues.jenkins-ci.org/browse/JENKINS-10864">issue 10864</a>)
  <li class=rfe>
  Bundling <a href="https://wiki.jenkins-ci.org/display/JENKINS/Translation+Assistance+Plugin">the translation assistance plugin</a> in the hope of increasing the contribution.
  <li class=rfe>
  Introduce a fine-grained permission to control who is allowed to run the Groovy Console.
  <li class=rfe>
    Maven jobs should include fingerprints of their parent POMs
    (<a href="https://issues.jenkins-ci.org/browse/JENKINS-8383">issue 8383</a>)
  <li class=rfe>
    Add support for maven-android-plugin integration test reports
    (<a href="https://issues.jenkins-ci.org/browse/JENKINS-10913">issue 10913</a>)    
</ul>
<h3><a name=v1.429>What's new in 1.429</a> (2011/09/06)</h3>
<ul class=image>
  <li class=bug>
    maven submodule build fails doing mkdir on master.
    (<a href="https://issues.jenkins-ci.org/browse/JENKINS-10831">issue 10831</a>)
  <li class=bug>
    CLI clients should be able to see plugin classes
    <a href="http://jenkins.361315.n4.nabble.com/channel-example-and-plugin-classes-gives-ClassNotFoundException-tp3756092p3756092.html">report</a>
  <li class=bug>
    Fixed NPE in running <tt>assembly:assembly</tt> with Maven3
    (<a href="https://issues.jenkins-ci.org/browse/JENKINS-8837">issue 8837</a>)
  <li class=bug>
    Fixed a bug in one of the file copy operations that caused the copy-artifact plugin to fail to preserve the timestamp.
    (<a href="https://issues.jenkins-ci.org/browse/JENKINS-10805">issue 10805</a>)
  <li class=bug>
    Jenkins didn't start on IBM JDK.
    (<a href="https://issues.jenkins-ci.org/browse/JENKINS-10810">issue 10810</a>)
  <li class=bug>
    Fixed a possible NPE during the boot sequence
    (<a href="https://issues.jenkins-ci.org/browse/JENKINS-10799">issue 10799</a>)
  <li class=rfe>
    stdin/stdout based remote slaves, such as ones launched via SSH or script, now does a better redirect to avoid interference with JVM output to stdout.
    (<a href="https://issues.jenkins-ci.org/browse/JENKINS-8856">issue 8856</a>)
  <li class=bug>
    Project names in fingerprint records weren't updated when a project is renamed.
    (<a href="https://issues.jenkins-ci.org/browse/JENKINS-10330">issue 10330</a>)
  <li class=rfe>
    External job submision now supports &lt;displayName&gt; and &lt;description&gt; elements
    (<a href="https://github.com/jenkinsci/jenkins/pull/215">pull 215</a>)
</ul>
<h3><a name=v1.428>What's new in 1.428</a> (2011/08/29)</h3>
<ul class=image>
  <li class=bug>
    CLI jar download was making the browser prefer a wrong file name.
  <li class=bug>
    Link "Started by user XXX" broken on build status page if user name modified.
    (<a href="https://issues.jenkins-ci.org/browse/JENKINS-10698">issue 10698</a>)
  <li class=bug>
    404 error when clicking "Build History" link on MyView.
  <li class=bug>
    Add a DefaultViewsTabBar config.jelly to avoid jelly exception
    (<a href="https://issues.jenkins-ci.org/browse/JENKINS-10640">issue 10640</a>)
  <li class=rfe>
    go back to view page when job is deleted.
    (<a href="https://issues.jenkins-ci.org/browse/JENKINS-10510">issue 10510</a>)
  <li class=rfe>
    A Global Environment variable with an empty key would fail maven builds since 1.424. Ignore these variables instead of failing the build.
    (<a href="https://groups.google.com/forum/#!searchin/jenkinsci-users/timp/jenkinsci-users/YThhsdGBVwM/7_7GMYIYiRIJ">report</a>)

</ul>
<h3><a name=v1.427>What's new in 1.427</a> (2011/08/19)</h3>
<ul class=image>
  <li class='major bug'>
    Builds failing while archiving test result if build is running in different VM (e.g. IBM J9) than Jenkins is
    (<a href="https://issues.jenkins-ci.org/browse/JENKINS-10030">issue 10030</a>)
  <li class='major bug'>
    Maven builds failing with NullPointerException at the end.
    (<a href="https://issues.jenkins-ci.org/browse/JENKINS-10715">issue 10715</a>)
  <li class=bug>
    Jenkins self-restart causes process name to change from java to exe
    (<a href="https://issues.jenkins-ci.org/browse/JENKINS-9206">issue 9206</a>)
  <li class=bug>
    Fixed a bug where SSH public key authentication for CLI wasn't working for username/password based security realm.
    (<a href="https://issues.jenkins-ci.org/browse/JENKINS-10647">issue 10647</a>)
  <li class=bug>
    Failing to install a plugin from CLI should result in non-zero exit code
    (<a href="https://issues.jenkins-ci.org/browse/JENKINS-10057">issue 10057</a>)
  <li class=bug>
    Fixed NPE in trying to diagnose undefined job error.
    (<a href="https://issues.jenkins-ci.org/browse/JENKINS-7826">issue 7826</a>)
  <li class=bug>
    Disable auto refresh in slave markOffline screen
    (<a href="https://issues.jenkins-ci.org/browse/JENKINS-10608">issue 10608</a>)
  <li class=bug>
    Workspace-cleanup thread shouldn't delete custom workspace directories
    (<a href="https://issues.jenkins-ci.org/browse/JENKINS-8880">issue 8880</a>)
  <li class=rfe>
    Improved the speed of shutdown
  <li class=rfe>
    RPM package should honor user-modified configuration file better
    (<a href="https://issues.jenkins-ci.org/browse/JENKINS-10037">issue 10037</a>)
  <li class=rfe>
    OS X package now provides customizable commandline
    (<a href="https://github.com/jenkinsci/jenkins/pull/195">pull request 195</a>)
  <li class=rfe>
    Improved the remote API for queue
    (<a href="https://issues.jenkins-ci.org/browse/JENKINS-10414">issue 10414</a>)
  <li class=rfe>
    Added a dignosis CLI command to report the current granted authorities.
  <li class=rfe>
    Added a CLI command to set display name of the build
    (<a href="https://issues.jenkins-ci.org/browse/JENKINS-9126">issue 9126</a>)
  <li class=rfe>
    Added an option in CLI build command to check for SCM changes before carrying out a build
    (<a href="https://issues.jenkins-ci.org/browse/JENKINS-9968">issue 9968</a>)
  <li class=rfe>
    If CLI fails to connect via a JNLP Slave port, fall back to HTTP full-duplex.
    (<a href="https://issues.jenkins-ci.org/browse/JENKINS-10611">issue 10611</a>)
  <li class=rfe>
    Added two CLI commands to manipulate job by its XML definition.
    (<a href="https://issues.jenkins-ci.org/browse/JENKINS-8797">issue 8797</a>)
  <li class=rfe>
    Added two CLI commands to shutdown Jenkins
    (<a href="https://issues.jenkins-ci.org/browse/JENKINS-6594">issue 6594</a>)
  <li class=rfe>
    Fixed unclear text for Tabs with no jobs
    (<a href="https://issues.jenkins-ci.org/browse/JENKINS-9330">issue 9330</a>)
</ul>
<h3><a name=v1.426>What's new in 1.426</a> (2011/08/15)</h3>
<ul class=image>
  <li class=bug>
    Auto Install JDK asks for Oracle account, but the link goes 404.
    (<a href="https://issues.jenkins-ci.org/browse/JENKINS-10556">issue 10556</a>)
  <li class=rfe>
    Record and display who aborted builds.
    (<a href="https://issues.jenkins-ci.org/browse/JENKINS-5754">issue 5754</a>)
  <li class=rfe>
    Added API token support.
    (<a href="https://issues.jenkins-ci.org/browse/JENKINS-9363">issue 9363</a>)
  <li class=rfe>
    Maven Plugin can use settings and global settings files provided by the config provider plugin
  <li class=bug>
    Fixed background of title image
    (<a href="https://issues.jenkins-ci.org/browse/JENKINS-9571">issue 9571</a>)
</ul>
<h3><a name=v1.425>What's new in 1.425</a> (2011/08/08)</h3>
<ul class=image>
  <li class=rfe>
    Make syntax highlighting optional
    (<a href="https://issues.jenkins-ci.org/browse/JENKINS-10509">issue 10509</a>)
  <li class=bug>
    isPartial() check for matrix builds now only reference active configurations.
    (<a href="https://issues.jenkins-ci.org/browse/JENKINS-10197">issue 10197</a>)
  <li class=bug>
    Maven jobs building plugins were no longer identified as upstream snapshot dependencies.
    (<a href="https://issues.jenkins-ci.org/browse/JENKINS-10530">issue 10530</a>)
  <li class=bug>
    MAVEN_OPTS configuration wasn't expanding environment variables.
</ul>
<h3><a name=v1.424>What's new in 1.424</a> (2011/08/01)</h3>
<ul class=image>
  <li class='major bug'>
    Java Web Start binaries weren't signed.
    (<a href="http://jenkins.361315.n4.nabble.com/Launching-slave-agent-not-working-since-upgrading-from-1-421-to-1-423-td3696291.html">report</a>)
  <li class=bug>
    Fixed Maven build error if headless option is set and MAVEN_OPTS empty
    (<a href="https://issues.jenkins-ci.org/browse/JENKINS-10375">issue 10375</a>)
  <li class=bug>
    Tests not recognized as failed if test initialization failed
    (<a href="https://issues.jenkins-ci.org/browse/JENKINS-6700">issue 6700</a>)
  <li class=rfe>
    Support for gzipped log in consoleText
    (<a href="https://issues.jenkins-ci.org/browse/JENKINS-10400">issue 10400</a>)
  <li class=rfe>
    Expand variables in the Maven POM definition in Maven projects.
    (<a href="https://issues.jenkins-ci.org/browse/JENKINS-5885">issue 5885</a>)
  <li class=bug>
    Some CLI command are not available.
    (<a href="https://issues.jenkins-ci.org/browse/JENKINS-10418">issue 10418</a>)
  <li class=rfe>
    Maven jobs deploying or installing artifacts should be used for dependency graph instead of jobs which don't
    (<a href="https://issues.jenkins-ci.org/browse/JENKINS-10366">issue 10366</a>)
  <li class=rfe>
    Maven jobs which are disabled should be excluded from dependency graph
    (<a href="https://issues.jenkins-ci.org/browse/JENKINS-10367">issue 10367</a>)
  <li class='major rfe'>
    Updated JDK installer to reflect changes in Oracle download server
    (<a href="https://issues.jenkins-ci.org/browse/JENKINS-10511">issue 10511</a>)
  <li class='major bug'>
    Fixed memory leak in the master/slave communication.
    (<a href="https://issues.jenkins-ci.org/browse/JENKINS-10424">issue 10424</a>)
  <li class='bug'>
    Fixed a problem in the core that prevents CLI users from authenticating with Crowd plugin (and others like it.)
</ul>
<h3><a name=v1.423>What's new in 1.423</a> (2011/07/25)</h3>
<ul class=image>
  <li class='major bug'>
    Fixed a boot problem in 1.422.
</ul>
<h3><a name=v1.422>What's new in 1.422</a> (2011/07/25)</h3>
<ul class=image>
  <li class='major bug'>
    Fixed a regression in 1.421 that broke CentOS installations.
    (<a href="https://issues.jenkins-ci.org/browse/JENKINS-10354">issue 10354</a>)
  <li class=bug>
    When run as "java -jar jenkins.war", failing to listen on HTTP ports should be fatal.
  <li class=bug>
    Fixed a race condition in the fingerprint computation 
    (<a href="https://issues.jenkins-ci.org/browse/JENKINS-10346">issue 10346</a>)
  <li class=bug>
    Fixed an occasional NPE when running Maven jobs 
    (<a href="https://issues.jenkins-ci.org/browse/JENKINS-9822">issue 9822</a>)
  <li class=rfe>
    Added a new hudson.model.Computer.CREATE permission to limit who can create new slaves.
</ul>
<h3><a name=v1.421>What's new in 1.421</a> (2011/07/17)</h3>
<ul class=image>
  <li class=bug>
    NPE when requesting http://server/job/TEST-START/description and the description is empty
    (<a href="https://issues.jenkins-ci.org/browse/JENKINS-10182">issue 10182</a>)
  <li class=bug>
    Redeploy artifacts for the whole project wasn't showing up for Maven3 projects.
  <li class=bug>
    PAM authentication wasn't working with Ubuntu 11.04
    (<a href="https://issues.jenkins-ci.org/browse/JENKINS-9486">issue 9486</a>)
  <li class=bug>
    ToolCommandInstaller: Fix CR/LF and always make it Unix style.
    (<a href="https://issues.jenkins-ci.org/browse/JENKINS-9963">issue 9963</a>)
  <li class=bug>
    Empty emailAddress causes Mailer error.
    (<a href="https://issues.jenkins-ci.org/browse/JENKINS-10300">issue 10300</a>)
  <li class=bug>
    Label Alignment does not correctly work for top-level entries that span several lines
    (<a href="https://issues.jenkins-ci.org/browse/JENKINS-10253">issue 10253</a>)
  <li class=bug>
    Fixed a bug in Groovy view taglib rendering for "/lib/hudson"
  <li class=rfe>
    PAM authentication now works with CLI login mechanism.
    (<a href="https://issues.jenkins-ci.org/browse/JENKINS-9681">issue 9681</a>)
  <li class=rfe>
    Jenkins behaves better in JRebel-enhanced environment during core/plugin development
    (<a href="https://wiki.jenkins-ci.org/display/JENKINS/Developing+with+JRebel">details</a>)
  <li class=rfe>
    Generalized the mechanism to control scopes of security permissions
  <li class=rfe>
    Added an extension point to record arbitrary data to fingerprints.
  <li class=rfe>
    Build trigger dependency wasn't recalculated when jobs are copied.
  <li class=rfe>
    Exposed more remote APIs around archived Maven artifacts.
  <li class=rfe>
    Allow build directories and workspace directories in $JENKINS_HOME to be placed elsewhere.
    (<a href="https://issues.jenkins-ci.org/browse/JENKINS-8446">issue 8446</a>)
  <li class=rfe>
    Mac installer update: set file permissions to be more in line with Mac conventions.
    (<a href="https://github.com/jenkinsci/jenkins/pull/188">pull request 188</a>)
  <li class=rfe>
    Maven build script to produce the binary was significantly modified.
    (<a href="https://github.com/jenkinsci/jenkins/pull/193">pull request 193</a>)
</ul>
<h3><a name=v1.420>What's new in 1.420</a> (2011/07/11)</h3>
<ul class=image>
  <li class=bug>
    Fix: jenkins did not record test results generated by the GWT maven plugin
    (<a href="https://github.com/jenkinsci/jenkins/pull/186">pull request 186</a>)
  <li class=bug>
    Fixed a race condition in the remoting that can break the pipe support
    (<a href="https://issues.jenkins-ci.org/browse/JENKINS-8703">issue 8703</a>)
  <li class=bug>
    Restart button does not restart jenkins after plugin upload
    (<a href="https://issues.jenkins-ci.org/browse/JENKINS-10044">issue 10044</a>)
  <li class=bug>
    Fixed a file handle leak in <tt>GET config.xml</tt> API call
    (<a href="https://issues.jenkins-ci.org/browse/JENKINS-8042">issue 8042</a>)
  <li class=bug>
    Fixed the redundant/incorrect encoding handling in XML configuration files.
    (<a href="https://issues.jenkins-ci.org/browse/JENKINS-4525">issue 4525</a>)
  <li class=bug>
    File parameter didn't work correctly with matrix projects
    (<a href="https://issues.jenkins-ci.org/browse/JENKINS-10108">issue 10108</a>)
  <li class=bug>
    Fixed the double escaping problem in the update center error message
    (<a href="https://issues.jenkins-ci.org/browse/JENKINS-10081">issue 10081</a>)
  <li class=bug>
    Fixed JellyTagException in the manage page after Jenkins upgrade
    (<a href="https://issues.jenkins-ci.org/browse/JENKINS-10066">issue 10066</a>)
  <li class=rfe>
    Groovy script console is now syntax highlighted.
  <li class=rfe>
    Improved the form validation to the "restrict where jobs can run" field.
  <li class=rfe>
    Text area to enter description is now syntax highlighted.
  <li class=rfe>
    Don't recalculate internal dependency graph if Maven dependencies haven't changed
    (<a href="https://issues.jenkins-ci.org/browse/JENKINS-9301">issue 9301</a>)
</ul>
<h3><a name=v1.419>What's new in 1.419</a> (2011/07/05)</h3>
<ul class=image>
  <li class=bug>
    "Ant Version" field in "Invoke Ant" Build step missing in 1.416
    (<a href="https://issues.jenkins-ci.org/browse/JENKINS-10036">issue 10036</a>)
  <li class=bug>
    post build deployment task fails with : Unbuffered entity enclosing request can not be repeated.
    (<a href="https://issues.jenkins-ci.org/browse/JENKINS-10076">issue 10076</a>)
  <li class=bug>
    After an unsuccessful Maven incremental build, make sure that all modules are deployed on the next successful one.
    (<a href="https://issues.jenkins-ci.org/browse/JENKINS-5121">issue 5121</a>)
  <li class=bug>
    Fixed the permission issues on /Applications/Jenkins with OS X installer
    (<a href="https://issues.jenkins-ci.org/browse/JENKINS-9398">issue 9398</a>)
  <li class=bug>
    Block up-/downstream Projects of matrix projects
    (<a href="https://issues.jenkins-ci.org/browse/JENKINS-4959">issue 4959</a>)
  <li class=rfe>
    Just like SSH connector, managed Windows connector now allows the machine name to be specified.
    (<a href="https://github.com/jenkinsci/jenkins/pull/172">pull request #172</a>)
  <li class=rfe>
    Debian package no longer distributes /etc/apt/sources.list.d/jenkins.list
    (<a href="https://github.com/jenkinsci/jenkins/pull/170">pull request #170</a>)
  <li class=rfe>
    Added SSH public key based CLI authentication
    (<a href="https://wiki.jenkins-ci.org/display/JENKINS/Jenkins+CLI">wiki</a>)
  <li class=rfe>
    Jenkins OS X installer now starts Jenkins upon system boot, not upon user login
    (<a href="https://issues.jenkins-ci.org/browse/JENKINS-9399">issue 9399</a>)
  <li class=rfe>
    Improve the vertical alignment of form fields and labels
    (<a href="https://github.com/jenkinsci/jenkins/pull/175">pull request #175</a>)
  <li class=rfe>
    Improve the column sorting behaviours
    (<a href="https://github.com/jenkinsci/jenkins/pull/174">pull request #174</a>)
  <li class=rfe>
    Managed Windows slave launcher now lets you define a host name separately from the slave name.
    (<a href="https://issues.jenkins-ci.org/browse/JENKINS-10099">issue 10099</a>)
</ul>
<h3><a name=v1.418>What's new in 1.418</a> (2011/06/27)</h3>
<ul class=image>
  <li class='major bug'>
    Permissions from LDAP groups weren't working properly since 1.416
    (<a href="http://issues.jenkins-ci.org/browse/JENKINS-10075">issue 10075</a>)
  <li class=bug>
    "0 tests started to fail" makes no sense
    (<a href="https://github.com/jenkinsci/jenkins/pull/165">pull request #165</a>)
  <li class=bug>
    Defined a proper way to interrupt the build and mark it as a failure.
    (<a href="http://issues.jenkins-ci.org/browse/JENKINS-9203">issue 9203</a>)
  <li class=rfe>
    Prevent a occasional JavaScript safety warning message when running in HTTPS
  <li class=rfe>
    About page should not autorefresh
    (<a href="http://issues.jenkins-ci.org/browse/JENKINS-9967">issue 9967</a>)
  <li class=rfe>
    Added a new build parameter type that shows a text area
    (<a href="http://issues.jenkins-ci.org/browse/JENKINS-5577">issue 5577</a>)
  <li class=rfe>
    Making views more reusable outside the root object.
  <li class=ref>
    Added a new hudson.footerURL system property to tweak the link displayed at
    the bottom of the UI
  <li class=ref>
    Added a new hudson.security.WipeOutPermission system property to enable a
    new WipeOut permission controlling the "Wipe Out Workspace" action.
</ul>
<h3><a name=v1.417>What's new in 1.417</a> (2011/06/20)</h3>
<ul class=image>
  <li class='major bug'>
    Fixed a regression in 1.416 that broke cloud plugins like libvirt and EC2.
</ul>
<h3><a name=v1.416>What's new in 1.416</a> (2011/06/18)</h3>
<ul class=image>
  <li class=rfe>
    Make captcha support optional; remove LGPL jcaptcha
    (<a href="http://issues.jenkins-ci.org/browse/JENKINS-9915">issue 9915</a>)
  <li class=bug>
    Validate new view name relative to current context
  <li class=bug>
    Unfilled custom workspace textbox shouldn't be allowed.
    (<a href="http://issues.jenkins-ci.org/browse/JENKINS-9806">issue 9806</a>)
  <li class=bug>
    Fixed a race condition between remoting I/O operations.
    (<a href="http://issues.jenkins-ci.org/browse/JENKINS-9189">issue 9189</a>)
  <li class=bug>
    Fixed a bug in LDAP group search based on memberUid
    (<a href="https://github.com/jenkinsci/jenkins/pull/151">pull request #151</a>)
  <li class=bug>
    If the user tries to run Jenkins on Java 1.4 and earlier, detect that more gracefully.
  <li class=bug>
    Fixed NPE in site generation when building a single Maven module
    (<a href="http://issues.jenkins-ci.org/browse/JENKINS-7577">issue 7577</a>)
  <li class=bug>
    Fixed timeline on build trend page.
    (<a href="http://issues.jenkins-ci.org/browse/JENKINS-6439">issue 6439</a>)
  <li class=bug>
    Fixed the initialization order of plugins
    (<a href="http://issues.jenkins-ci.org/browse/JENKINS-9960">issue 9960</a>)
  <li class=bug>
    Label/node tree is not visible in multi-configuration project config page
    (<a href="http://issues.jenkins-ci.org/browse/JENKINS-9689">issue 9689</a>)
  <li class=rfe>
    <tt>LDAPBindSecurityRealm.groovy</tt> can be now overridden in <tt>$JENKINS_HOME</tt>
    if it exists.
  <li class=rfe>
    AJP port is customizable in RPM/OpenSUSE packages
    (<a href="https://github.com/jenkinsci/jenkins/pull/149">pull request #149</a>)
  <li class=rfe>
    "Deploy to Maven repository" post build task should default to unique version,
    as per Maven3 default.
    (<a href="http://issues.jenkins-ci.org/browse/JENKINS-9807">issue 9807</a>)
  <li class=rfe>
    Improved the URL hyperlinking behavior in the console output
    (<a href="https://github.com/jenkinsci/jenkins/pull/119">pull request #119</a>)
  <li class=rfe>
    Plugins can now override where jobs are executed.
  <li class=rfe>
    Rotate the slave log files instead of deleting them.
  <li class=rfe>
    Added a mechanism to control the XML parser behaviour
    (<a href="https://github.com/jenkinsci/jenkins/pull/67">pull request #67</a>)
  <li class=rfe>
    Minor UI improvements for Jenkins update center.
    (<a href="http://issues.jenkins-ci.org/browse/JENKINS-9212">issue 9212</a>)
  <li class='major rfe'>
    Added a mechanism to write views in Groovy. The interface isn't committed yet. We are looking for feedback.
</ul>
<h3><a name=v1.415>What's new in 1.415</a> (2011/06/12)</h3>
<ul class=image>
  <li class=bug>
    Output correct version from java -jar jenkins.war --version (broken since 1.410)
  <li class=bug>
    Correct usage text from java -jar jenkins.war --help
  <li class=bug>
    Incremental maven jobs: if POM parsing failed, do a full build next time.
    (<a href="http://issues.jenkins-ci.org/browse/JENKINS-9848">issue 9848</a>)
  <li class=bug>
    Do not expose the proxy password in the HTML for Update Center
    (<a href="http://issues.jenkins-ci.org/browse/JENKINS-4000">issue 4000</a>)
  <li class=rfe>
    CLI command page now lists all the available commands
    (<a href="http://issues.jenkins-ci.org/browse/JENKINS-9789">issue 9789</a>)
  <li class=rfe>
    Improve the post deployment job to make a clear error if you disabled artifacts archives
    (<a href="http://issues.jenkins-ci.org/browse/JENKINS-9791">issue 9791</a>)
  <li class=rfe>
    Post-build deploy task for Maven jobs : Repositories definitions can now be read from the POMs.
    (<a href="http://issues.jenkins-ci.org/browse/JENKINS-9786">issue 9786</a>)
  <li class=rfe>
    Run maven jobs as headless process. on OSX this avoid jumping Dock icon to take focus.
    (<a href="http://issues.jenkins-ci.org/browse/JENKINS-9785">issue 9785</a>)
  <li class=rfe>
    Reduce memory consumption of dependency calculation in maven jobs.
    (<a href="http://issues.jenkins-ci.org/browse/JENKINS-9845">issue 9845</a>)
  <li class=rfe>
    Strongly encrypt the proxy password
    (<a href="http://issues.jenkins-ci.org/browse/JENKINS-4002">issue 4002</a>)
  <li class=rfe>
    Added an extension point to allow prodding the NodeProvisioner into taking action faster than it might usually.
  <li class=bug>
    When there are absolutely no executors for a specific label, there was an unnecessary delay in provisioning the
    first node for that label.
</ul>
<h3><a name=v1.414>What's new in 1.414</a> (2011/06/04)</h3>
<ul class=image>
  <li class=bug>
    Fixed the concurrent modification exception in classloading during startup
  <li class=bug>
    Show an error message if no name is provided when creating a job (CLI)
    (<a href="http://issues.jenkins-ci.org/browse/JENKINS-6958">issue 6958</a>)
  <li class=bug>
    Fix unescaped apostrophe in French translation.
    (<a href="http://issues.jenkins-ci.org/browse/JENKINS-9699">issue 9699</a>)
  <li class=bug>
    Allow building multiple downstream dependencies on a single job via DependencyGraph and BuildTrigger.
    (<a href="http://issues.jenkins-ci.org/browse/JENKINS-8985">issue 8985</a>)
  <li class=bug>
    Catch FileNotFoundException in Maven builds if Mojos are executed from a classes directory.
    (<a href="https://issues.jenkins-ci.org/browse/JENKINS-5044">issue 5044</a>)
  <li class=bug>
    Fix NPE if node of last build isn't available anymore while polling for SCM changes.
    (<a href="https://issues.jenkins-ci.org/browse/JENKINS-9003">issue 9003 </a>)
  <li class=rfe>
    Set NODE_NAME for master node to "master"
    (<a href="http://issues.jenkins-ci.org/browse/JENKINS-9671">issue 9671</a>)
  <li class=rfe>
    Jenkins Maven build does not recognize Tycho surfire reports with new groupId org.eclipse.tycho
    (<a href="http://issues.jenkins-ci.org/browse/JENKINS-9326">issue 9326</a>)
  <li class=rfe>
    Add a default attribute to repeatableProperty and repeatable jelly tags
  <li class=rfe>
    Log which build steps have changed the build result to build console.
    (<a href="http://issues.jenkins-ci.org/browse/JENKINS-9687">issue 9687</a>)
</ul>
<h3><a name=v1.413>What's new in 1.413</a> (2011/05/22)</h3>
<ul class=image>
  <li class=bug>
    Fixed extra ' character in french translation.
    (<a href="http://issues.jenkins-ci.org/browse/JENKINS-9197">issue 9197</a>)
  <li class=bug>
    "Downgrade Jenkins" incorrectly shows 1.395
    (<a href="http://issues.jenkins-ci.org/browse/JENKINS-9656">issue 9656</a>)
  <li class=bug>
    Fixed NPE in <tt>GlobalMatrixAuthorizationStrategy.doCheckName</tt>
    (<a href="http://issues.jenkins-ci.org/browse/JENKINS-9412">issue 9412</a>)
  <li class=bug>
    Fixed a <tt>ClassCastException</tt> caused by multiple loading of the same class in different classloaders.
    (<a href="http://issues.jenkins-ci.org/browse/JENKINS-9017">issue 9017</a>)
  <li class=rfe>
    Support rebuilding a subset of matrix configurations
    (<a href="http://issues.jenkins-ci.org/browse/JENKINS-1613">issue 1613</a>)
  <li class=rfe>
    Gracefully handle old slave.jar to avoid <tt>AbstractMethodError</tt>
    (<a href="https://groups.google.com/d/topic/jenkinsci-dev/KqFw4nfiQdE/discussion">thread</a>)
  <li class=rfe>
    Debian packages now do log rotation
    (<a href="http://issues.jenkins-ci.org/browse/JENKINS-8641">issue 8641</a>)
  <li class=rfe>
    Provide more information to <tt>QueueTaskDispatcher</tt>
    (<a href="https://groups.google.com/d/topic/jenkinsci-dev/H1o_essBS_A/discussion">thread</a>)
  <li class=rfe>
    Replaced all gif images with png images (transparency support).
    (<a href="http://issues.jenkins-ci.org/browse/JENKINS-3969">issue 3969</a>)
  <li class=rfe>
    Boldify names of executed mojos for Freestyle and Maven2/3 jobs using Maven3 in console output.
    (<a href="https://issues.jenkins-ci.org/browse/JENKINS-9691">issue 9691</a>)
</ul>
<h3><a name=v1.412>What's new in 1.412</a> (2011/05/16)</h3>
<ul class=image>
  <li class=rfe>
    Wait until updates are successfully installed before restarting Jenkins
    (<a href="http://issues.jenkins-ci.org/browse/JENKINS-5047">issue 5047</a>)
</ul>
<h3><a name=v1.411>What's new in 1.411</a> (2011/05/09)</h3>
<ul class=image>
  <li class=bug>
    Allow blank rootDN in LDAPSecurityRealm.
    (<a href="http://jenkins.361315.n4.nabble.com/LDAP-and-empty-root-DN-values-td2216124.html">thread</a>)
  <li class=bug>
    Fixed the UI rendering problem when certain controls are nested together.
  <li class=bug>
    Auto-refresh is now disabled when triggering a build with parameters
    (<a href="http://issues.jenkins-ci.org/browse/JENKINS-7342">issue 7342</a>)
  <li class=bug>
    404 when clicking in the weather report column of a build that hasn't yet been run.
    (<a href="http://issues.jenkins-ci.org/browse/JENKINS-9532">issue 9532</a>)
  <li class=bug>
    Manually uploading a bundled plugin should trigger pin-down.
  <li class=bug>
    Clicking "History" from the left bar in a test result history page results in 404
    (<a href="http://issues.jenkins-ci.org/browse/JENKINS-5450">issue 5450</a>)
  <li class=rfe>
    Add active configurations in remote API for matrix projects.
    (<a href="http://issues.jenkins-ci.org/browse/JENKINS-9248">issue 9248</a>)
  <li class=rfe>
    Link to the console output from the status icon of an entry in the HistoryWidget.
  <li class=rfe>
    Exploit commons-codec for Base64 encoding rather than proprietary sun.misc.BASE64Encoder
    (<a href="http://issues.jenkins-ci.org/browse/JENKINS-9521">issue 9521</a>)
  <li class=rfe>
    Order of extension implementations is made bit more deterministic
</ul>
<h3><a name=v1.410>What's new in 1.410</a> (2011/05/01)</h3>
<ul class=image>
  <li class=bug>
    Maven3 with multiple threads does not work in Jenkins.
    Fix support of -Tx maven 3 option.
    (<a href="http://issues.jenkins-ci.org/browse/JENKINS-9183">issue 9183</a>)
  <li class=bug>
    Jenkins Maven build does not recognize Tycho surefire reports
    (<a href="http://issues.jenkins-ci.org/browse/JENKINS-9326">issue 9326</a>)
  <li class=bug>
    Fixed a persistence problem in <tt>View$PropertyList</tt>
    (<a href="http://issues.jenkins-ci.org/browse/JENKINS-9367">issue 9367</a>)
  <li class=bug>
    Added unique instance identifier to UDP broadcast and DNS multicast information.
    (<a href="http://issues.jenkins-ci.org/browse/JENKINS-9230">issue 9230</a>)
  <li class=bug>
    jenkins.xml explains how to use hudson.exe for Windows
    (<a href="https://issues.jenkins-ci.org/browse/JENKINS-9470">issue 9470</a>)
  <li class=rfe>
    Maven agent needs a fix for the 'hardcoded' socket connection to localhost
    (<a href="http://issues.jenkins-ci.org/browse/JENKINS-6795">issue 6795</a>)
  <li class=rfe>
    Support custom workspace for maven/ivy projects
    (<a href="http://issues.jenkins-ci.org/browse/JENKINS-8848">issue 8848</a>)
  <li class=rfe>
    Added a new extension point to execute background tasks more flexibly.
  <li class=rfe>
    Memory space monitor now works for Mac OS X Snow Leopard
    (<a href="http://issues.jenkins-ci.org/browse/JENKINS-9374">issue 9374</a>)
</ul>
<h3><a name=v1.409>What's new in 1.409</a> (2011/04/25)</h3>
<ul class=image>
  <li class=bug>
    Some french strings are incorrect after renaming to Jenkins
    (<a href="http://issues.jenkins-ci.org/browse/JENKINS-9334">issue 9334</a>)
  <li class=bug>
    Debian init script gives false positives for port already in use
    (<a href="http://issues.jenkins-ci.org/browse/JENKINS-9281">issue 9281</a>)
  <li class=bug>
    "include culprits" should treat unstable and failure as the same
    (<a href="http://issues.jenkins-ci.org/browse/JENKINS-4617">issue 4617</a>)
  <li class=bug>
    fixed "Copy existing job" autocompletion.
    (<a href="https://issues.jenkins-ci.org/browse/JENKINS-9384">issue 9384</a>)
  <li class=bug>
    Zip/tar files created by Jenkins now properly retains Unix file modes.
    (<a href="https://issues.jenkins-ci.org/browse/JENKINS-9397">issue 9397</a>)
  <li class=rfe>
    Added two new CLI commands "wait-node-online" and "wait-node-offline" to block until a slave becomes online/offline.
  <li class=rfe>
    Move Jenkins URL setting from E-mail Notification to its own section in the main configuration.
  <li class=rfe>
    Add LOADING overlay when triggering a build with parameters
    (<a href="http://issues.jenkins-ci.org/browse/JENKINS-9343">issue 9343</a>)
  <li class=rfe>
    Support self restart on Mac OS X 10.6 and onward
    (<a href="http://issues.jenkins-ci.org/browse/JENKINS-7537">issue 7537</a>)
  <li class=rfe>
    Added "about Jenkins" screen that shows the 3rd party license acknowledgement.
</ul>
<h3><a name=v1.408>What's new in 1.408</a> (2011/04/18)</h3>
<ul class=image>
  <li class='major bug'>
    Fixed a regression that resulted in too much escaping
    (<a href="http://issues.jenkins-ci.org/browse/JENKINS-9426">issue 9426</a>)
  <li class='bug'>
    Fixed a persistence problem in <tt>View$PropertyList</tt>
    (<a href="http://issues.jenkins-ci.org/browse/JENKINS-9367">issue 9367</a>)
</ul>
<h3><a name=v1.407>What's new in 1.407</a> (2011/04/15)</h3>
<ul class=image>
  <li class='major bug'>
    Implemented comprehensive preventive measure against cross-site scripting. 
    (SECURITY-14)
  <li class=bug>
    Javadoc links on maven job page with only one module
    (<a href="http://issues.jenkins-ci.org/browse/JENKINS-9202">issue 9202</a>)
  <li class=bug>
    Duplicate test results with Maven2 projects
    (<a href="http://issues.jenkins-ci.org/browse/JENKINS-1557">issue 1557</a>)
  <li class=bug>
    Re-fixed JDK1.6 dependency that has crept into the core in 1.400
    (<a href="http://issues.jenkins-ci.org/browse/JENKINS-8914">issue 8914</a>)
  <li class=bug>
    eclipse-plugin packaging doesn't work with maven plugin support.
    (<a href="http://issues.jenkins-ci.org/browse/JENKINS-8348">issue 8438</a>)
  <li class=bug>
    Failed to parse POMs for packaging swc.
    (<a href="http://issues.jenkins-ci.org/browse/JENKINS-8448">issue 8448</a>)
  <li class=bug>
    Fixed "AdjunctManager is not installed" error when Jenkins failed to startup.
    (<a href="http://issues.jenkins-ci.org/browse/JENKINS-9271">issue 9271</a>)
  <li class=rfe>
    Jenkins has a new logo, thanks to Charles Lowell at The Frontside
</ul>
<h3><a name=v1.406>What's new in 1.406</a> (2011/04/11)</h3>
<ul class=image>
  <li class=bug>
    Default viewport of the Timeline widgets were off by one day.
    (<a href="http://issues.jenkins-ci.org/browse/JENKINS-6439">issue 6439</a>)
  <li class=bug>
    Label expression logic wasn't supporting a binary operator sequence like "a || b || c"
    (<a href="http://issues.jenkins-ci.org/browse/JENKINS-8537">issue 8537</a>)
  <li class=bug>
    In matrix security, newly added rows weren't removable
  <li class=bug>
    Improve the stability of the test harness
  <li class=bug>
    Fixed a bug in handling ' and " in matrix build label axis
    (<a href="http://issues.jenkins-ci.org/browse/JENKINS-9009">issue 9009</a>)
  <li class=bug>
    Fixed NPE in the "deploy to Maven repository" as a post-action.
    (<a href="http://issues.jenkins-ci.org/browse/JENKINS-9084">issue 9084</a>)
  <li class=rfe>
    Performance: Specify image sizes for faster page loading
    (<a href="http://issues.jenkins-ci.org/browse/JENKINS-9182">issue 9182</a>)
  <li class=rfe>
    Support nested testsuites in the JUnit test result
    (<a href="http://issues.jenkins-ci.org/browse/JENKINS-6545">issue 6545</a>)
  <li class=rfe>
    Added an extension point to allow adding transient actions to computers.
  <li class=rfe>
    Added an extension point to allow associating custom properties with views.
  <li class=rfe>
    Actions can now override their rendering in the parent model object.
  <li class=rfe>
    Jenkins is exposed to DNS multi-cast as Jenkins now
  <li class=rfe>
    Added a mechanism for plugins to write an invisible job property
  <li class=rfe>
    Added a mechanism for plugins to write an invisible node property
</ul>
<h3><a name=v1.405>What's new in 1.405</a> (2011/04/04)</h3>
<ul class=image>
  <li class=bug>
    Fixed link to javadoc in maven modules and add link to generated test javadoc
  <li class=bug>
    Fixed an AbstractMethodError in ItemGroupMixin.create when using some older plugins.
  <li class=bug>
    The "last duration" column was broken since 1.403.
  <li class=bug>
    Fixed a bug where XML API can produce malformed XML.
    (<a href="http://issues.jenkins-ci.org/browse/JENKINS-8988">issue 8988</a>)
  <li class=bug>
    Archive maven artifacts by their canonical names to avoid possible name conflicts
    (<a href="http://issues.jenkins-ci.org/browse/JENKINS-9122">issue 9122</a>)
  <li class=bug>
    Marking modules as 'not build' in maven incremental builds didn't work anymore in maven 3 jobs
    (<a href="http://issues.jenkins-ci.org/browse/JENKINS-9072">issue 9072</a>)
  <li class=bug>
    In incremental maven builds, modules could be left unbuilt, although they had SCM changes
    (<a href="http://issues.jenkins-ci.org/browse/JENKINS-5764">issue 5764</a>)
  <li class=bug>
    Rebuilding dependency graph was taking much too long for big maven projects
    (<a href="http://issues.jenkins-ci.org/browse/JENKINS-7535">issue 7535</a>)    
  <li class=bug>
    Maven builds didn't work in JBoss 6.
  <li class=rfe>
    Ping setup for detecting bad master/slave communication is done more consistently now
    (<a href="http://issues.jenkins-ci.org/browse/JENKINS-8990">issue 8990</a>)
  <li class=rfe>
    Expand environment variables in fingerprint targets
    (<a href="http://issues.jenkins-ci.org/browse/JENKINS-9138">issue 9138</a>)
  <li class=rfe>
    Added an extension point to allow adding transient actions to computers.
</ul>
<h3><a name=v1.404>What's new in 1.404</a> (2011/03/27)</h3>
<ul class=image>
  <li class=bug>
    Regression in jenkins .401 maven plugin - deploy to repository post-task
    (<a href="http://issues.jenkins-ci.org/browse/JENKINS-9084">issue 9084</a>)
  <li class=bug>
    Fixed a bug in persisting user configuration that causes NPE in some plugins
    (<a href="http://issues.jenkins-ci.org/browse/JENKINS-9062">issue 9062</a>)
  <li class=bug>
    Replacement of some maven properties is not working
    (<a href="http://issues.jenkins-ci.org/browse/JENKINS-8573">issue 8573</a>)
  <li class=bug>
    Fixed JDK1.6 dependency that has crept into the core in 1.400
    (<a href="http://issues.jenkins-ci.org/browse/JENKINS-8914">issue 8914</a>)
  <li class=bug>
    When both "block build when upstream/downstream is building" are checked, the upstream block check wasn't taking effect.
    (<a href="http://issues.jenkins-ci.org/browse/JENKINS-8968">issue 8968</a>)
  <li class=bug>
    A project aggregating tests without any tests itself should now link properly
    to latest aggregated results, rather than broken link to non-existent test
    results.
  <li class=bug>
    Initial position of the "build time" timeline was off by one day
    (<a href="http://issues.jenkins-ci.org/browse/JENKINS-8865">issue 8865</a>)
  <li class=bug>
    Build list tables had "Date" as column label, but actual content of the column was "Time Since".
    (<a href="http://issues.jenkins-ci.org/browse/JENKINS-9102">issue 9102</a>)
  <li class=bug>
    PAM authentication fails to restore group membership information on "remember me" tokens.
    (<a href="http://issues.jenkins-ci.org/browse/JENKINS-9094">issue 9094</a>)
  <li class=bug>
    Upstream culprits did include culprits of an old build.
    (<a href="http://issues.jenkins-ci.org/browse/JENKINS-8567">issue 8567</a>)
  <li class=bug>
    Shell Task on Windows Slave Uses Incorrect /bin/sh.
    <a href="http://issues.jenkins-ci.org/browse/JENKINS-8449">issue 8449</a>)
  <li class=bug>
    NPE during run - fingerprint cleanup thread.
    <a href="http://issues.jenkins-ci.org/browse/JENKINS-6128">issue 6128</a>)
  <li class=bug>
    Failed to instantiate class hudson.slaves.DumbSlave.
    <a href="http://issues.jenkins-ci.org/browse/JENKINS-7174">issue 7174</a>)
  <li class=bug>
    "Last Duration" column was showing all N/A. Regression in 1.403
    <a href="http://issues.jenkins-ci.org/browse/JENKINS-9134">issue 9134</a>)
  <li class=rfe>
    Added the <tt>--mimeTypes</tt> command line option to define additional MIME type mappings.
  <li class=rfe>
    Added a new axis type to the matrix project that lets you use boolean expressions
    (<a href="https://github.com/jenkinsci/jenkins/pull/66">pull request #66</a>)
  <li class=rfe>
    Improved the error diagnostics when a remote method call fails to deserialize.
    (<a href="http://issues.jenkins-ci.org/browse/JENKINS-9050">issue 9050</a>)
  <li class=rfe>
    Added "Manage Jenkins" link to the left side panel.
    (<a href="http://issues.jenkins-ci.org/browse/JENKINS-7743">issue 7743</a>)
  <li class=rfe>
    LDAP group names are now available as-is for the use in authorization. No upper casing / no 'ROLE_' prefix.
  <li class=rfe>
    Added a new extension point to contribute build variables.
</ul>
<h3><a name=v1.403>What's new in 1.403</a> (2011/03/20)</h3>
<ul class=image>
  <li class='major bug'>
    Fixed a race condition in the remote data transfer that results in silent file copy failures.
    (<a href="http://issues.jenkins-ci.org/browse/JENKINS-7871">issue 7871</a>)
  <li class=bug>
   Maven Plugin : Successful build ends with NPE 
    (<a href="http://issues.jenkins-ci.org/browse/JENKINS-8436">issue 8436</a>)
  <li class=bug>
    Fixed a deadlock when upstream and downstream jobs are blocked on each other
    (<a href="http://issues.jenkins-ci.org/browse/JENKINS-8929">issue 8929</a>)
  <li class=bug>
    Email fails when sending to multiple recipients if _any_ of them are in error
    (<a href="http://issues.jenkins-ci.org/browse/JENKINS-9006">issue 9006</a>)
  <li class=bug>
    Ant properties with Windows %VAR% type variables did not expand since 1.370.
    (<a href="http://issues.jenkins-ci.org/browse/JENKINS-7442">issue 7442</a>)
  <li class=bug>
    Fixed a concurrent data access corruption in crumb generation.
  <li class=rfe>
    Allow maven builds to (opionally) make use of the token-macro-plugin.
  <li class=rfe>
    Proactively watch out for incomplete extensions to avoid cryptic NPE.
    (<a href="http://issues.jenkins-ci.org/browse/JENKINS-8866">issue 8866</a>)
  <li class=rfe>
    Added more event callbacks on <tt>ComputerListener</tt>
    (<a href="http://jenkins.361315.n4.nabble.com/Hooking-into-failed-slave-launches-td3339646.html">thread</a>)
  <li class=rfe>
    Improved the auto-completion for creating a job by copying.
  <li class=rfe>
    Improved the performance of the configuration page rendering by lazy-loading fragments.
  <li class=rfe>
    Introduced a behind-the-scene mechanism to lazy-load portions of HTML pages.
  <li class=rfe>
    Introduced a behind-the-scene mechanism to simplify server/client communication through JavaScript proxies.
  <li class=rfe>
    Added an option to aggregated test results to include failed builds as well as passing and unstable builds.
  <li class=rfe>
    Added autocompletion to "Build after other projects" textbox, with support for "autoCompleteField" on textboxes without a true field.
  <li class=rfe>
      Include OS type and version of slave in the system information page.
    (<a href="http://issues.jenkins-ci.org/browse/JENKINS-8996">issue 8996</a>)
</ul>
<h3><a name=v1.402>What's new in 1.402</a> (2011/03/20)</h3>
<ul class=image>
  <li class=bug>
    Botched release. It doesn't exist.
</ul>
<h3><a name=v1.401>What's new in 1.401</a> (2011/03/13)</h3>
<ul class=image>
  <li class=bug>
    Fix for JENKINS-8711 breaks deployments with credentials
    (<a href="http://issues.jenkins-ci.org/browse/JENKINS-8939">issue 8939</a>)
  <li class=bug>
    Environment variable not available for Maven build/POM parsing.
    (<a href="http://issues.jenkins-ci.org/browse/JENKINS-8865">issue 8865</a>)
  <li class=bug>
    Fixed a dead lock in concurrent builds of the same Maven projects.
      (<a href="http://issues.jenkins-ci.org/browse/JENKINS-4220">issue 4220</a>)
  <li class=bug>
    Plugin Manager incorrectly displays "Changes will take effect when you restart Jenkins".
    (<a href="http://issues.jenkins-ci.org/browse/JENKINS-8917">issue 8917</a>)
  <li class=rfe>
    Added Manage Jenkins link in sidepanel of Plugin Manager and Update Center.
    (<a href="http://issues.jenkins-ci.org/browse/JENKINS-8780">issue 8780</a>)
  <li class=rfe>
    Thread dump now reports all the threads from all the slaves, not just the master.
  <li class=rfe>
    Made the extension point implementation discovery logic customizable by a plugin
    (<a href="http://issues.jenkins-ci.org/browse/JENKINS-8897">issue 8897</a>)
  <li class=rfe>
    Defined a mechanism to replace some of the key UI text.
    (<a href="http://issues.jenkins-ci.org/browse/JENKINS-8579">issue 8579</a>)
</ul>
<h3><a name=v1.400>What's new in 1.400</a> (2011/03/06)</h3>
<ul class=image>
  <li class=bug>
    NPE during in parsing POMs for Multi Module Build
    (<a href="http://issues.jenkins-ci.org/browse/JENKINS-8525">issue 8525</a>)
  <li class=bug>
    Post build action deploy to maven repository can fail when using "use private maven repository option"
    (<a href="http://issues.jenkins-ci.org/browse/JENKINS-8711">issue 8711</a>)    
  <li class=bug>
    Groovy CLI command was failing to resolve plugin classes
    (<a href="http://issues.jenkins-ci.org/browse/JENKINS-8892">issue 8892</a>)    
  <li class=rfe>
    Exposing more key variables to the Groovy CLI command.
  <li class=rfe>
    Allow classworlds.conf to be externally configured for M3 builds
    (<a href="http://issues.jenkins-ci.org/browse/JENKINS-8905">issue 8905</a>)    
  <li class=bug>
    Configure the environment for Maven job type builds
    (<a href="http://issues.jenkins-ci.org/browse/JENKINS-8092">issue 8902</a>)
</ul>
<h3><a name=v1.399>What's new in 1.399</a> (2011/02/27)</h3>
<ul class=image>
  <li class='major bug'>
    On IBM JDKs, Jenkins incorrectly ended up closing stdout to read from forked processes.
    (<a href="http://issues.jenkins-ci.org/browse/JENKINS-8420">issue 8420</a>)
  <li class=bug>
    Fixed a race condition in obtaining the tail of the output from remote process.
    (<a href="http://issues.jenkins-ci.org/browse/JENKINS-7809">issue 7809</a>)
  <li class=bug>
    Jenkins was unable to kill/list up native processses on 64bit Mac JVMs.
  <li class=bug>
    Many messages about RecordReaper IllegalArgumentException
    (<a href="http://issues.jenkins-ci.org/browse/JENKINS-8647">issue 8647</a>)
  <li class=bug>
    Multiple polling events triggering a single build show up as multiple identical BuildActions in the sidebar, since there
    is only one polling log file, regardless of how many times polling happened. Should only be the latest polling instance now.
    (<a href="http://issues.jenkins-ci.org/browse/JENKINS-7649">issue 7649</a>)
  <li class=bug>
    Fix javascript errors on config pages when view name or user name contains an apostrophe.
    (<a href="http://issues.jenkins-ci.org/browse/JENKINS-8789">issue 8789</a>)
  <li class=bug>
    Fix expansion of builtin environment variables in Ant properties on Windows.
    (<a href="http://issues.jenkins-ci.org/browse/JENKINS-7442">issue 7442</a>)
  <li class=bug>
    Fixed a log rotation configuration problem on openSUSE.
    (<a href="http://issues.jenkins-ci.org/browse/JENKINS-5784">issue 5784</a>)
  <li class=bug>
    Fixed a bug in the OpenSUSE startup script (again)
    (<a href="http://issues.jenkins-ci.org/browse/JENKINS-5020">issue 5020</a>)
  <li class=rfe>
    Change prefix of BUILD_TAG variable to "jenkins-"
  <li class=rfe>
    Lock down maven plugin versions to shut up m3
    (<a href="http://issues.jenkins-ci.org/browse/JENKINS-7275">issue 7275</a>)
  <li class=rfe>
    <tt>BuildWrapper</tt>s can now act on the build in progress before the checkout occurs.
  <li class=rfe>
    Improved the process forking abstractions so that plugins can more easily read from child processes.
    (<a href="http://issues.jenkins-ci.org/browse/JENKINS-7809">issue 7809</a>)
</ul>
<h3><a name=v1.398>What's new in 1.398</a> (2011/02/20)</h3>
<ul class=image>
  <li class=bug>
    MavenBuild does not respect the "alternate settings" value of its parent MavenModuleSetBuild
    (<a href="http://issues.jenkins-ci.org/browse/JENKINS-8670">issue 8670</a>)
  <li class=bug>
    Jenkins wasn't telling build wrappers that builds were aborted when they were aborted.
    (<a href="http://issues.jenkins-ci.org/browse/JENKINS-8054">issue 8054</a>)
  <li class=bug>
    Maven deployment with uniqueVersion == true creating "new" versions for attached artifacts
    (<a href="http://issues.jenkins-ci.org/browse/JENKINS-8651">issue 8651</a>)    
  <li class=bug>
    Fixed a bug in the OpenSUSE startup script
    (<a href="http://issues.jenkins-ci.org/browse/JENKINS-5020">issue 5020</a>)
  <li class=bug>
    Fixed a XSS vulnerability in the project relationship page.
  <li class=bug>
    "apt-get purge" with Debian should really purge
  <li class=rfe>
    Added a new extension point to expose unprotected root action.
  <li class=rfe>
    While editing description, inline help should show the syntax guide based on the current markup formatter.
  <li class=rfe>
    Started exposing JENKINS_URL, JENKINS_SERVER_COOKIE env vars in addition to legacy HUDSON_* variables
</ul>
<h3><a name=v1.397>What's new in 1.397</a> (2011/02/12)</h3>
<ul class=image>
  <li class='major bug'>
    Fixed a master/slave communication problem since 1.378 that often manifests as "Not in GZIP format"
    (<a href="http://issues.jenkins-ci.org/browse/JENKINS-7745">issue 7745</a>)
  <li class=bug>
    When run as "java -jar jenkins.war", "~/.hudson" was still used as default.
    (<a href="http://issues.jenkins-ci.org/browse/JENKINS-8658">issue 8658</a>)
  <li class=bug>
    Debian package no longer messes around with the file permissions
    (<a href="http://issues.jenkins-ci.org/browse/JENKINS-4047">issue 4047</a>)
  <li class=bug>
    Fixed a JVM dependency in debian package so that it can run with OpenJDK
    (<a href="http://issues.jenkins-ci.org/browse/JENKINS-8159">issue 8159</a>)
  <li class=bug>
    Fixed a log rotation configuration problem on Red Hat
    (<a href="http://issues.jenkins-ci.org/browse/JENKINS-5784">issue 5784</a>)
  <li class=bug>
    Windows XP slave stopped working in 1.396 (related to name change)
    (<a href="http://issues.jenkins-ci.org/browse/JENKINS-8676">issue 8676</a>)
  <li class=bug>
    Unnecessary log messages if a remote pipe is not read until EOF
    (<a href="http://issues.jenkins-ci.org/browse/JENKINS-8592">issue 8592</a>)
  <li class=bug>
    Fixed a bug in the calendar computation.
    (<a href="http://issues.hudson-ci.org/browse/HUDSON-8656">issue 8656 in Hudson</a>)
  <li class=bug>
    Fixed an NPE when loading full build history.
    (<a href="http://issues.jenkins-ci.org/browse/JENKINS-8660">issue 8660</a>)
  <li class=bug>
    EXECUTOR_NUMBER uniqueness can degrate over time
    (<a href="http://issues.jenkins-ci.org/browse/JENKINS-4756">issue 4756</a>)
  <li class=bug>
    <tt>jenkins-cli.jar</tt> should honor <tt>JENKINS_URL</tt>.
  <li class=rfe>
    build RSS feeds now contain description of builds.
    (<a href="http://issues.jenkins-ci.org/browse/JENKINS-3935">issue 3935</a>)
  <li class=rfe>
    Debian package will force-terminate Jenkins if it fails to shut down in 5 seconds.
    (<a href="http://issues.jenkins-ci.org/browse/JENKINS-5415">issue 5415</a>)
</ul>
<h3><a name=v1.396>What's new in 1.396</a> (2011/02/02)</h3>
<ul class=image>
  <li class=bug>
    Fixed a bug in crontab "day of week" handling in locales where a week starts from Monday.
    (<a href="http://issues.jenkins-ci.org/browse/JENKINS-8401">issue 8401</a>)
  <li class=bug>
    If a master fails to ping a slave, it should be hard-disconnected.
  <li class=bug>
    "java -jar hudson.war --daemon" was forcing umask 027. This includes Debian/redhat packages.
    (<a href="http://issues.jenkins-ci.org/browse/JENKINS-5114">issue 5114</a>)
  <li class=rfe>
    If the JNLP-connected slave drops out without the master not noticing, allow the reconnection
    without rejecting it.
    (<a href="http://issues.jenkins-ci.org/browse/JENKINS-5055">issue 5055</a>)
  <li class='major rfe'>
    Fixed a trademark bug that caused a considerable fiasco by renaming to Jenkins
</ul>
<h3><a name=v1.395>What's new in 1.395</a> (2011/01/21)</h3>
<ul class=image>
  <li class=bug>
    Do not chmod/chown symlink targets in /var/lib/hudson (debian package)
    (<a href="http://issues.jenkins-ci.org/browse/JENKINS-8502">issue 8502</a>)
  <li class=bug>
    M2 and M3 builds behave differently when tests fail.
    (<a href="http://issues.jenkins-ci.org/browse/JENKINS-8415">issue 8415</a>)
  <li class=bug>
    Hudson was failing to record the connection termination problem in slave logs.
  <li class=bug>
    Node names can be edited to include slashes and then cannot be removed.
    (<a href="http://issues.jenkins-ci.org/browse/JENKINS-8438">issue 8437</a>)
  <li class=bug>
    Fix temporarily offline slaves not showing active jobs
    (<a href="http://issues.jenkins-ci.org/browse/JENKINS-8546">issue 8546</a>)
  <li class=rfe>
    Startup performance improvement
  <li class=rfe>
    Reduced the memory footprint used by fingerprints.
  <li class=rfe>
    Added a new extension point to support external login mechanisms.
  <li class=rfe>
    Heap dump of running Hudson instance can be obtained by requesting /heapDump from
    the browser.
  <li class=rfe>
    MavenReporter#postExecute parameter Throwable error is always empty in case of mojo failure
    (<a href="http://issues.jenkins-ci.org/browse/JENKINS-8493">issue 8493</a>)
  <li class=rfe>
    Improved the error diagnosis if a build fails because of the slave connectivity problem.
    (<a href="http://issues.jenkins-ci.org/browse/JENKINS-5073">issue 5073</a>)
</ul>
<h3><a name=v1.394>What's new in 1.394</a> (2011/01/15)</h3>
<ul class=image>
  <li class=bug> Parsing poms fails if a module is a path to a pom (and not to a directory)
   (<a href="http://issues.jenkins-ci.org/browse/JENKINS-8445">issue 8445</a>)
  <li class=bug> M3 builds doesn't have a colorized console
   (<a href="http://issues.jenkins-ci.org/browse/JENKINS-8411">issue 8411</a>)
  <li class=bug> Bad path for submodules
   (<a href="http://issues.jenkins-ci.org/browse/JENKINS-8452">issue 8452</a>)      
  <li class=rfe> Add more options to configure maven project building
   (<a href="http://issues.jenkins-ci.org/browse/JENKINS-8406">issue 8406</a>)
  <li class=rfe> Violations plugin tries to access nonexistant directory.
   (<a href="http://issues.jenkins-ci.org/browse/JENKINS-8418">issue 8418</a>)
  <li class=rfe> maven2 build fails due to 'RELEASE' plugin version.
   (<a href="http://issues.jenkins-ci.org/browse/JENKINS-8462">issue 8462</a>)          
  <li class=rfe>
   Block build when downstream projects are building.
   (<a href="http://issues.jenkins-ci.org/browse/JENKINS-7046">issue 7046</a>)  
   <li class=bug> nonRecursive option is not honored anymore when parsing pom
   (<a href="http://issues.jenkins-ci.org/browse/JENKINS-8484">issue 8484</a>)   
   <li class=ref>
   Maven 3 support : display same logging output as a maven build with the cli
   (<a href="http://issues.jenkins-ci.org/browse/JENKINS-8490">issue 8490</a>)           
</ul>
<h3><a name=v1.393>What's new in 1.393</a> (2011/01/09)</h3>
<ul class=image>
  <li class=rfe>
   Added CharacterEncodingFilter to prevent Non-ASCII characters from getting garbled.
  <li class=bug> Maven mirrors not used when project uses Maven 2.2
   (<a href="http://issues.jenkins-ci.org/browse/JENKINS-8387">issue 8387</a>) 
  <li class=bug> NPE while parsing POMs
   (<a href="http://issues.jenkins-ci.org/browse/JENKINS-8391">issue 8391</a>)   
  <li class=bug> M2 POMs aren't parsed if there is a M3 control error like an invalid scope in a plugin dep.
   (<a href="http://issues.jenkins-ci.org/browse/JENKINS-8395">issue 8395</a>)  
  <li class=bug> POMs parsing fails in m2 projects which has a wrong inheritence (m3 constraint).
   (<a href="http://issues.jenkins-ci.org/browse/JENKINS-8390">issue 8390</a>)      
</ul>
<h3><a name=v1.392>What's new in 1.392</a> (2010/12/31)</h3>
<ul class=image>
  <li class='major rfe'>
    Maven 3 support in maven-plugin. 
    (<a href="http://issues.jenkins-ci.org/browse/JENKINS-4988">issue 4988</a>)
  <li class=bug>
    Turn Off "Show Friendly HTTP Error Messages" Feature on the Server Side.
    (<a href="http://issues.jenkins-ci.org/browse/JENKINS-8352">issue 8352</a>)
  <li class=bug>
    Hudson installed as Windows service wasn't restarting properly
    (<a href="http://issues.jenkins-ci.org/browse/JENKINS-5090">issue 5090</a>)
  <li class=bug>
    Escape quotes.
    (<a href="http://issues.jenkins-ci.org/browse/JENKINS-8270">issue 8270</a>)
</ul>
<h3><a name=v1.391>What's new in 1.391</a> (2010/12/26)</h3>
<ul class=image>
  <li class=bug>
    failed to build with "Trigger builds remotely" enabled.
    (<a href="http://issues.jenkins-ci.org/browse/JENKINS-8319">issue 8319</a>)
  <li class=rfe>
    added a new extension point to use markup for job/user description
</ul>
<h3><a name=v1.390>What's new in 1.390</a> (2010/12/18)</h3>
<ul class=image>
  <li class=bug>
    " (from WhateverTest)" gratuitously appended to test result detail pages.
    (<a href="http://issues.jenkins-ci.org/browse/JENKINS-5655">issue 5655</a>)
  <li class=bug>
    Fixed a pipe leak to child processes.
    (<a href="http://issues.jenkins-ci.org/browse/JENKINS-8244">issue 8244</a>)
  <li class=bug>
    Fixed an NPE in ComputerRetentionWork
    (<a href="http://issues.jenkins-ci.org/browse/JENKINS-3696">issue 3696</a>)
  <li class=bug>
    Fixed an issue preventing to copy data on AIX, HP-UX or Linux for S/390.
    (<a href="http://issues.jenkins-ci.org/browse/JENKINS-8155">issue 8155</a>)
  <li class=rfe>
    Debian package init script now honors <tt>~/.profile</tt>.
  <li class=rfe>
    Build names (e.g., "#123") can be now modified by users/plugins to arbitrary text.
    (<a href="http://issues.jenkins-ci.org/browse/JENKINS-53">issue 53</a>,
     <a href="http://issues.jenkins-ci.org/browse/JENKINS-4884">issue 4884</a>)
  <li class=rfe>
    Allow the administrator to yank out dead executors.
</ul>
<h3><a name=v1.389>What's new in 1.389</a> (2010/12/11)</h3>
<ul class=image>
  <li class=rfe>
    Hide executors for offline nodes to conserve space in Build Executors Status list.
    (<a href="http://issues.jenkins-ci.org/browse/JENKINS-8252">issue 8252</a>)
  <li class=bug>
    throw AccessDeniedException if "Authentication Token" is invalid.
    (<a href="http://hudson.361315.n4.nabble.com/-td3069369.html">hudson-ja</a>)
</ul>
<h3><a name=v1.388>What's new in 1.388</a> (2010/12/04)</h3>
<ul class=image>
  <li class=bug>
    Failure to UDP broadcast shouldn't kill the Hudson bootup process.
  <li class=bug>
    Fixed an <tt>AbstractMethodError</tt> in listing up executors.
    (<a href="http://issues.jenkins-ci.org/browse/JENKINS-8106">issue 8106</a>)
  <li class=bug>
    Slaves launched by JNLP fail to reprot their version numbers.
    (<a href="http://issues.jenkins-ci.org/browse/JENKINS-8060">issue 8060</a>)
  <li class=bug>
    Restarting Hudson via debian init script didn't wait for the process to really terminate.
    (<a href="http://issues.jenkins-ci.org/browse/JENKINS-7937">issue 7937</a>)
  <li class=rfe>
    Test history with long build records had a scalability problem.
    (<a href="http://issues.jenkins-ci.org/browse/JENKINS-4621">issue 4621</a>)
  <li class=rfe>
    Added the build number to the test result graph tooltip.
  <li class=rfe>
    Added a new extension point to contribute transient View actions.
  <li class=rfe>
    Added "disable project" button.
  <li class=rfe>
    Added "set-build-description" CLI command.
</ul>
<h3><a name=v1.387>What's new in 1.387</a> (2010/11/27)</h3>
<ul class=image>
  <li class=bug>
    Avoid <tt>AbstractMethodError</tt> in the executors rendering.
  <li class=bug>
    Don't litter HUDSON_HOME with atomic*.xml files.
  <li class=bug>
    Hudson is made more robust in the face of malformed console annotations.
  <li class=rfe>
    Add parameter definition type and job name to job API
    (<a href="http://issues.jenkins-ci.org/browse/JENKINS-8133">issue 8133</a>)
  <li class=rfe>
    "Install as a service" now supports Vista and Windows 7.
  <li class=rfe>
    "Restart Hudson" button should appear when a plugin is manually installed.
  <li class=rfe>
    In this release only the background is changed until Dec 5th to i387 chip,
    to celebrate our 1.387 release (the feature is time bombed and will revert
    to the butler after that date.)
</ul>
<h3><a name=v1.386>What's new in 1.386</a> (2010/11/19)</h3>
<ul class=image>
  <li class=bug>
    Support CSRF protection when submitting results of an external job.
    (<a href="http://issues.jenkins-ci.org/browse/JENKINS-7961">issue 7961</a>)
  <li class=bug>
    Allow build to start when polling interval is shorter than quiet period and
    we need a workspace for polling.
    (<a href="http://issues.jenkins-ci.org/browse/JENKINS-8007">issue 8007</a>)
  <li class=bug>
    Fix escaping of some special characters when passing properties to Ant on Windows.
    (<a href="http://issues.jenkins-ci.org/browse/JENKINS-7657">issue 7657</a>)
  <li class=bug>
    Check poll_scm_threads.
  <li class=bug>
    "Retain long standard output/error" option could not be checked when
    configuring a job.
    (<a href="http://issues.jenkins-ci.org/browse/JENKINS-7562">issue 7562</a>)
  <li class=bug>
    Build number in Build History status was off-by-one.
    (<a href="http://issues.jenkins-ci.org/browse/JENKINS-7973">issue 7973</a>)
  <li class=bug>
    Check whether the name of ToolInstlation is not null.
    (<a href="http://issues.jenkins-ci.org/browse/JENKINS-8088">issue 8088</a>)
  <li class=bug>
    Prevent AbstractMethodError because of new method in Queue.Executor interface.
    (<a href="http://issues.jenkins-ci.org/browse/JENKINS-8033">issue 8033</a>)
  <li class=bug>
    View "Delete" permission was not checked properly for showing link.
    (<a href="http://issues.jenkins-ci.org/browse/JENKINS-7605">issue 7605</a>)
  <li class=bug>
    Fix javascript error in IE for some UI elements, such as one used by copyartifact plugin.
    (<a href="http://issues.jenkins-ci.org/browse/JENKINS-6756">issue 6756</a>)
  <li class=bug>
    Fix serialization of array containing null elements.
    (<a href="http://issues.jenkins-ci.org/browse/JENKINS-8006">issue 8006</a>)
  <li class=rfe>
    Update bundled subversion plugin to version 1.20 and ssh-slaves to version 0.14.
</ul>
<h4><s><a name=v1.385>What's new in 1.385</a> (2010/11/15)</s></h4>
<ul class=image>
  <li class=rfe> Oops, same as 1.384
</ul>
<h3><a name=v1.384>What's new in 1.384</a> (2010/11/05)</h3>
<ul class=image>
  <li class=bug>
    JDK download for auto installation was not honoring the proxy setting.
    (<a href="http://issues.jenkins-ci.org/browse/JENKINS-7327">issue 7327</a>)
  <li class=bug>
    Fixed the "Not in GZIP format" error when archiving site / copying files / etc.
    (<a href="http://issues.jenkins-ci.org/browse/JENKINS-7745">issue 7745</a>)
  <li class=bug>
    Fixed garbled node description.
    (<a href="http://hudson.361315.n4.nabble.com/-td3023036.html#a3023036">Hudson-ja</a>)
  <li class=bug>
    Fixed 404 Not Found error when downgrade buttons are clicked.
    (<a href="http://issues.jenkins-ci.org/browse/JENKINS-7988">issue 7988</a>)
  <li class=rfe>
    Label expression textbox for "Restrict where this project can be run" now
    provides autocompletion suggestions.
</ul>
<h3><a name=v1.383>What's new in 1.383</a> (2010/10/29)</h3>
<ul class=image>
  <li class="major bug">
    Fix security issue where a user with job configure permission could obtain
    admin permission for their session.
    (<a href="http://issues.jenkins-ci.org/browse/JENKINS-7256">issue 7256</a>)
  <li class=bug>
    Build wrappers can now decorate the launcher or logger for matrix builds.
    (<a href="http://issues.jenkins-ci.org/browse/JENKINS-7868">issue 7868</a>)
  <li class=bug>
    Fixed a bug where non-existent optional dependencies can result in a cascading load failure.
  <li class=rfe>
    Added extension point to allow plugins to add global filters to console
    log streams.
  <li class=rfe>
    Calculate "Estimated remaining time" for incremental Maven builds based on
    the modules which are actually being build.
    (<a href="http://issues.jenkins-ci.org/browse/JENKINS-6544">issue 6544</a>)
</ul>
<h3><a name=v1.382>What's new in 1.382</a> (2010/10/24)</h3>
<ul class=image>
  <li class=bug>
    Recognize initialization tasks from plugins.
    (<a href="http://issues.jenkins-ci.org/browse/JENKINS-5427">issue 5427</a>)
  <li class=bug>
    Hudson was failing to report error messages in several situations during a build.
  <li class=bug>
    UI for tying jobs to labels wasn't shown in some situations.
</ul>
<h3><a name=v1.381>What's new in 1.381</a> (2010/10/16)</h3>
<ul class=image>
  <li class=bug>
    Fixed a race condition.
  <li class=bug>
    Fixed issue with LabelAxis longer than 30 characters causing failures when saving matrix job configuration.
    (<a href="http://issues.jenkins-ci.org/browse/JENKINS-7500">issue 7500</a>)
  <li class=rfe>
    Improved packet fragmentation in Winstone when writing out HTTP responses.
  <li class=rfe><a href="http://wiki.jenkins-ci.org/display/JENKINS//Extension+Point+for+Project+Views+Navigation">Extension Point to provide alternate UI for Project Views implemented</a>
    (<a href="http://issues.jenkins-ci.org/browse/JENKINS-1467">issue 1467</a>)
</ul>
<h3><a name=v1.380>What's new in 1.380</a> (2010/10/09)</h3>
<ul class=image>
  <li class=bug>
    Safe restart was not working since 1.376
  <li class=bug>
    Don't let help icons get keyboard focus. This improves the keyboard navigability of the configuration page.
  <li class=bug>
    Debug message crept into the production code in 1.379.
    (<a href="http://issues.jenkins-ci.org/browse/JENKINS-7662">issue 7662</a>)
  <li class=bug>
    Fixed an AbstractMethodError in the UI with plugins (such as batch task.)
    (<a href="http://issues.jenkins-ci.org/browse/JENKINS-7546">issue 7546</a>)
  <li class=rfe>
    Add "proxy compatible" option to default crumb issuing algoritm
    (<a href="http://issues.jenkins-ci.org/browse/JENKINS-7518">issue 7518</a>)
</ul>
<h3><a name=v1.379>What's new in 1.379</a> (2010/10/02)</h3>
<ul class=image>
  <li class='major bug'>
    Fixed a pipe clogging problem that can result in a hanging build.
    (<a href="http://issues.jenkins-ci.org/browse/JENKINS-5977">issue 5977</a>,
     <a href="http://issues.jenkins-ci.org/browse/JENKINS-7572">issue 7572</a>)
  <li class=bug>
    Fixed a possible NPE in computing dependency changes.
  <li class=bug>
    Fixed the malformed HTTP request error recovery behavior in Winstone.
    (<a href="http://issues.jenkins-ci.org/browse/JENKINS-7201">issue 7201</a>)
  <li class=bug>
    When checking module descendant relationships, SCM changelog paths were using system file separators while module paths were always using /s.
    (<a href="http://issues.jenkins-ci.org/browse/JENKINS-7611">issue 7611</a>)
  <li class=bug>
    Hudson was creating multiple instances of <tt>PageDecorator</tt>s, resulting in data consistency problem.
    (<a href="http://hudson.361315.n4.nabble.com/PageDecorator-and-global-jelly-tp2552804p2552804.html">report</a>)
  <li class=bug>
    Fixed a possible AbstractMethodError 
    (<a href="http://issues.jenkins-ci.org/browse/JENKINS-7546">issue 7546</a>)
  <li class=rfe>
    Supported failsafe reports for the Maven2 job type.
    (<a href="http://issues.jenkins-ci.org/browse/JENKINS-4229">issue 4229</a>)
</ul>
<h3><a name=v1.378>What's new in 1.378</a> (2010/09/25)</h3>
<ul class=image>
  <li class='major bug'>
    Improving the master/slave communication to avoid pipe clogging problem.
    (<a href="http://issues.jenkins-ci.org/browse/JENKINS-5977">issue 5977</a>)
  <li class='major bug'>
    Rolling back to Ant 1.8.0 due to bug in Ant 1.8.1 file copy with large files.
    (<a href="http://issues.jenkins-ci.org/browse/JENKINS-7013">issue 7013</a>)
  <li class=bug>
    Multiple fingerprints and "redeploy artifacts" links are added to M2 builds when multiple forked lifecycles are invovled.
  <li class=bug>
    Computation of the module build time in the m2 job was incorrect when multiple forked lifecycles are involved.
  <li class=bug>
    Standardized logic for determining alternate settings file location in Maven projects for POM parsing and actual Maven execution.
    (<a href="http://issues.jenkins-ci.org/browse/JENKINS-4963">issue 4963</a>)
  <li class=bug>
    Side effect from earlier fix of <a href="http://issues.jenkins-ci.org/browse/JENKINS-7300">issue 7300</a> - some help files were linking to a now-moved file in SVN directly. Those are all changed to relative paths now.
  <li class=bug>
    BuildWrapper teardowns could not get result of build for Maven2 projects.
    (<a href="http://issues.jenkins-ci.org/browse/JENKINS-6033">issue 6033</a>)
  <li class=bug>
    Properly handle incremental builds of Maven projects using relative paths to modules.
    (<a href="http://issues.jenkins-ci.org/browse/JENKINS-5357">issue 5357</a>)
  <li class=bug>
    Setting of MAXOPENFILES was not reflected in the debian init script.
    (<a href="http://issues.jenkins-ci.org/browse/JENKINS-5721">issue 5721</a>)
  <li class=bug>
    Do not expose static resources under <tt>WEB-INF</tt> to clients
    (<a href="http://issues.jenkins-ci.org/browse/JENKINS-7457">issue 7457</a>)
  <li class=rfe>
    Console annotations are added to highlight warnings/errors in Maven
  <li class=rfe>
    If a polling initiated a build, capture its log to the build.
  <li class=rfe>
    Added a new extension point to prolong the quiet down period programmatically.
  <li class=rfe>
    Added a new extension point to make the ping behaviour customizable.
    (<a href="http://issues.jenkins-ci.org/browse/JENKINS-5249">issue 5249</a>)
  <li class=rfe>
    Added a new classloader ("a la" child first for plugin)
    (<a href="http://issues.jenkins-ci.org/browse/JENKINS-5360">issue 5360</a>)    
</ul>
<h3><a name=v1.377>What's new in 1.377</a> (2010/09/19)</h3>
<ul class=image>
  <li class=bug>
    Moved nulling out of buildEnvironments to cleanUp, so that node variables are available in Publishers.
    (<a href="http://issues.jenkins-ci.org/browse/JENKINS-5925">issue 5925</a>)
  <li class=bug>
    Fixed a persistence problem in the label properties.
    (<a href="http://issues.jenkins-ci.org/browse/JENKINS-7378">issue 7378</a>)
  <li class=bug>
    Fixed a problem in saving configuration for matrix projects with multiple label axes.
    (<a href="http://issues.jenkins-ci.org/browse/JENKINS-7281">issue 7281</a>)
  <li class=bug>
    Fixed French localization problem.
    (<a href="http://issues.jenkins-ci.org/browse/JENKINS-6003">issue 6003</a>,
     <a href="http://issues.jenkins-ci.org/browse/JENKINS-7404">issue 7404</a>)
  <li class=rfe>
    Matrix project now supports custom workspace.
    (<a href="http://issues.jenkins-ci.org/browse/JENKINS-5077">issue 5077</a>)
  <li class='major rfe'>
    Queue/execution model is extended to allow jobs that consume multiple executors on different nodes.
</ul>
<h3><a name=v1.376>What's new in 1.376</a> (2010/09/11)</h3>
<ul class=image>
  <li class=bug>
    Error in some remote API requests since 1.373.
    (<a href="http://issues.jenkins-ci.org/browse/JENKINS-7299">issue 7299</a>)
  <li class=bug>
    Fixed RSS of each user's "last builds only" are not found.
    (<a href="http://issues.jenkins-ci.org/browse/JENKINS-7384">issue 7384</a>)
  <li class=bug>
    Handle initialization problem more gracefully
    (<a href="http://issues.jenkins-ci.org/browse/JENKINS-7380">issue 7380</a>)
  <li class=bug>
    A matrix build configuration page with multiple nodes/labels was broken since 1.373.
    (<a href="http://issues.jenkins-ci.org/browse/JENKINS-7281">issue 7281</a>)
  <li class="rfe">
    Added downgrade support for the core and plugins.
</ul>
<h3><a name=v1.375>What's new in 1.375</a> (2010/09/07)</h3>
<ul class=image>
  <li class=bug>
    CLI login did not work for about half of the CLI commands (those defined via @CLIMethod annotation).
    (<a href="http://issues.jenkins-ci.org/browse/JENKINS-6628">issue 6628</a>)
  <li class=bug>
    Add escaping for comma character for Ant properties on Windows.
    (<a href="http://issues.jenkins-ci.org/browse/JENKINS-2149">issue 2149</a>)
  <li class=bug>
    Small update to empty Ant properties on Windows fix from 1.374, now also working for two consecutive empty properties.
    (<a href="http://issues.jenkins-ci.org/browse/JENKINS-7204">issue 7204</a>)
  <li class=bug>
    Fixed a possible race condition during Hudson start up.
  <li class=rfe>
    Improved the memory consumption when used with LDAP.
  <li class=rfe>
    Improved console annotations for Ant.
  <li class=rfe>
    (Internal) ConsoleNotes can now inject its associated CSS.
</ul>
<h3><a name=v1.374>What's new in 1.374</a> (2010/08/27)</h3>
<ul class=image>
  <li class=bug>
    Unable to add empty Ant properties on Windows since 1.370.
    (<a href="http://issues.jenkins-ci.org/browse/JENKINS-7204">issue 7204</a>)
  <li class=rfe>
    Maven2 projects now pick up Flexmojo test results automatically.
    (<a href="http://issues.jenkins-ci.org/browse/JENKINS-6893">issue 6893</a>)
  <li class=rfe>
    Auto-completion can be now easily added to text boxes by plugins. 
  <li class=rfe>
    Non build modules in incremental Maven builds are now set to NOT_BUILD at the beginning of the build, already. 
  <li class=rfe>
    Plugins can now transform the console output.
    (<a href="http://issues.jenkins-ci.org/browse/JENKINS-7112">issue 7112</a>)
  <li class=rfe>
    Administrator can unpin plugins that are pinned.
  <li class=rfe>
    Memory footprint reduction with fingerprints.
  <li class=rfe>
    Added "This build is disabled" on Matrix project when it disabled.
    (<a href="http://issues.jenkins-ci.org/browse/JENKINS-7266">issue 7266</a>)
</ul>
<h3><a name=v1.373>What's new in 1.373</a> (2010/08/23)</h3>
<ul class=image>
  <li class=bug>
    Fixed a config page regression in the matrix project.
    (<a href="http://issues.jenkins-ci.org/browse/JENKINS-7213">issue 7213</a>)
  <li class=bug>
    Ant target annotation should allow colon in the target name.
    (<a href="http://issues.jenkins-ci.org/browse/JENKINS-7026">issue 7026</a>)
  <li class=bug>
    Fixed a 1.372 regression in handling whitespace and other characters in label names.
    (<a href="http://issues.jenkins-ci.org/browse/JENKINS-7216">issue 7216</a>)
  <li class=bug>
    Allow use of username/password parameters for CLI when using LDAP authentication.
    (<a href="http://issues.jenkins-ci.org/browse/JENKINS-6628">issue 6628</a>)
  <li class=rfe>
    Axes in multi-configuration projects are now extensible.
  <li class=rfe>
    Multi-configuration projects now allow multiple label/node axes.
  <li class=rfe>
    Improved the layout algorithm of the matrix project visualization.
    (<a href="http://hudson.361315.n4.nabble.com/PATCH-Prefer-Y-axis-based-on-size-td2324178.html#a2324178">patch</a>)
  <li class=rfe>
    JUnit report archiving now captures stdout of tests run in Surefire.
    (<a href="http://issues.jenkins-ci.org/browse/JENKINS-4158">issue 4158</a>)
  <li class=rfe>
    Updated bundled ssh-slaves plugin to version 0.13.
</ul>
<h3><a name=v1.372>What's new in 1.372</a> (2010/08/13)</h3>
<ul class=image>
  <li class=rfe>
    Persist matrix-based security settings in a consistent order
    (<a href="http://issues.jenkins-ci.org/browse/JENKINS-7138">issue 7138</a>)
  <li class='major rfe'>
    Jobs can now use boolean expression over labels to control where they run.
</ul>
<h3><a name=v1.371>What's new in 1.371</a> (2010/08/09)</h3>
<ul class=image>
  <li class="major bug">
    A security hole in CLI command implementations enable unauthorized users
    from executing commands.
    (SECURITY-5)
</ul>
<h3><a name=v1.370>What's new in 1.370</a> (2010/08/07)</h3>
<ul class=image>
  <li class=bug>
    Added escaping of special characters when passing properties to Ant on Windows.
    (<a href="http://issues.jenkins-ci.org/browse/JENKINS-7108">issue 7108</a>)
  <li class=bug>
    Workaround issue in IBM JVM causing intermittent ClassNotFoundExceptions.
    (<a href="http://issues.jenkins-ci.org/browse/JENKINS-5141">issue 5141</a>)
  <li class=bug>
    Fixed a memory leak in Winstone
    (<a href="http://issues.jenkins-ci.org/browse/JENKINS-5119">issue 5119</a>)
  <li class=rfe>
    Updated bundled cvs plugin to version 1.2.
  <li class=rfe>
    Incorporated community contributed translations in Korean and Dutch.
</ul>
<h3><a name=v1.369>What's new in 1.369</a> (2010/07/30)</h3>
<ul class=image>
  <li class="major bug">
    <code>X-Hudson</code> header not being sent in 1.368.
    (<a href="http://issues.jenkins-ci.org/browse/JENKINS-7100">issue 7100</a>)
  <li class=bug>
    NPE on build after incremental Maven builds are aborted.
    (<a href="http://issues.jenkins-ci.org/browse/JENKINS-6429">issue 6429</a>)
  <li class=bug>
    On-demand slaves would launch even when "only for tied jobs" is set.
    (<a href="http://issues.jenkins-ci.org/browse/JENKINS-7054">issue 7054</a>)
  <li class=bug>
    Fix links to ant targets in console output view that were added in 1.367.
    (<a href="http://issues.jenkins-ci.org/browse/JENKINS-7041">issue 7041</a>)
  <li class=bug>
    Avoid error with invalid or null primary view, such as in upgrade from older Hudson.
    (<a href="http://issues.jenkins-ci.org/browse/JENKINS-6938">issue 6938</a>)
  <li class=bug>
    Support LogRotator deletion of old artifacts in multiconfiguration projects.
    (<a href="http://issues.jenkins-ci.org/browse/JENKINS-6925">issue 6925</a>)
  <li class=bug>
    Build queue was not saved in safeRestart or safeExit.
    (<a href="http://issues.jenkins-ci.org/browse/JENKINS-6804">issue 6804</a>)
  <li class=rfe>
    CLI can now work with a reverse proxy that requires BASIC auth.
    (<a href="http://issues.jenkins-ci.org/browse/JENKINS-3796">issue 3796</a>)
</ul>
<h3><a name=v1.368>What's new in 1.368</a> (2010/07/26)</h3>
<ul class=image>
  <li class=bug>
    Make <tt>/buildWithParameters</tt> support remote cause and user supplied cause text
    for build via authentication token, just as <tt>/build</tt> does.
    (<a href="http://issues.jenkins-ci.org/browse/JENKINS-7004">issue 7004</a>)
  <li class=bug>
    Auto install of JDK when master/slave are different platforms would fail.
    (<a href="http://issues.jenkins-ci.org/browse/JENKINS-6880">issue 6880</a>)
  <li class=bug>
    Modified to work with Tomcat 7.
    (<a href="http://issues.jenkins-ci.org/browse/JENKINS-6738">issue 6738</a>)
</ul>
<h3><a name=v1.367>What's new in 1.367</a> (2010/07/16)</h3>
<ul class=image>
  <li class=bug>
    Safe restart made Hudson unresponsive until all running jobs complete, since 1.361.
    (<a href="http://issues.jenkins-ci.org/browse/JENKINS-6649">issue 6649</a>)
  <li class=bug>
    Plugins with dependencies show wrong description on installed plugins page.
    (<a href="http://issues.jenkins-ci.org/browse/JENKINS-6966">issue 6966</a>)
  <li class=bug>
    Fix redirect after login when return URL has characters that need encoding.
    (<a href="http://issues.jenkins-ci.org/browse/JENKINS-6960">issue 6960</a>)
  <li class=bug>
    &lt;input type='hidden'&gt; field shouldn't be getting the plain text password value.
  <li class=rfe>
    Added a mechanism to register CLI option handler as an extension point.
  <li class=rfe>
    Added a CLI command 'set-build-result' that can be used from inside a build to set the build status.
  <li class=rfe>
    Show outline structure for Ant execution in the console output view.
  <li class=rfe>
    Remote API now supports the 'tree' filter query parameter which is more efficient and easier to use.
    (<a href="http://issues.jenkins-ci.org/browse/JENKINS-5940">issue 5940</a>)
</ul>
<h3><a name=v1.366>What's new in 1.366</a> (2010/07/09)</h3>
<ul class=image>
  <li class='major bug'>
    Fixed a possible security issue where a malicious user with the project
    configuration access can trick Hudson into leaking the proxy password,
    if Hudson is configured with a proxy with username/password.
    (SECURITY-3)
  <li class=bug>
    Delete contained module builds when a maven project build is deleted, to avoid
    orphaned builds which can then affect the displayed result of a prior build.
    (<a href="http://issues.jenkins-ci.org/browse/JENKINS-6779">issue 6779</a>)
  <li class=bug>
    Hide some sidepanel links that should not be shown in user-private views.
    (<a href="http://issues.jenkins-ci.org/browse/JENKINS-6832">issue 6832</a>)
  <li class=bug>
    Fix for file parameters that are copied to a subdirectory of the workspace.
    (<a href="http://issues.jenkins-ci.org/browse/JENKINS-6889">issue 6889</a>)
  <li class=bug>
    File parameters uploaded via the CLI are now displayed correctly on the build Parameters page.
    (<a href="http://issues.jenkins-ci.org/browse/JENKINS-6896">issue 6896</a>)
  <li class=bug>
    Allowed file parameters to be downloaded even when the name contains URL-unfriendly characters.
    (<a href="http://issues.jenkins-ci.org/browse/JENKINS-6897">issue 6897</a>)
  <li class=bug>
    Fixed a garbage in the raw console plain text output.
    (<a href="http://issues.jenkins-ci.org/browse/JENKINS-6034">issue 6034</a>)
  <li class=bug>
    "Hudson is loading" page didn't take the user back to the same page.
  <li class=rfe>
    Hudson can now remotely install JDK on Windows slaves when connecting via the
    "Let Hudson control this Windows slave as a Windows service" mode.
  <li class=rfe>
    The "Let Hudson control this Windows slave as a Windows service" mode now allows the same Windows slave
    to be used by multiple Hudson masters.
</ul>
<h3><a name=v1.365>What's new in 1.365</a> (2010/07/05)</h3>
<ul class=image>
  <li class='major bug'>
    Fixed a critical security problem. See <a href="http://infradna.com/content/security-advisory-2010-07-05">the advisory</a> for more details.
</ul>
<h3><a name=v1.364>What's new in 1.364</a> (2010/06/25)</h3>
<ul class=image>
  <li class=bug>
    Fixed a race condition where a queued build may get executed multiple times.
    (<a href="http://issues.jenkins-ci.org/browse/JENKINS-6819">issue 6819</a>)
  <li class=bug>
    Some UI labels related to JUnit results were shown in the wrong locale.
    (<a href="http://issues.jenkins-ci.org/browse/JENKINS-6824">issue 6824</a>)
  <li class=rfe>
    <tt>BuildWrapper</tt>s can now contribute build variables.
    (<a href="http://issues.jenkins-ci.org/browse/JENKINS-6497">issue 6497</a>)
</ul>
<h3><a name=v1.363>What's new in 1.363</a> (2010/06/18)</h3>
<ul class=image>
  <li class=bug>
    Fix queue handling to close locking gap between removing job from queue and starting build,
    to prevent unintended concurrent builds (refactor of change first made in 1.360).
    (<a href="http://hudson.361315.n4.nabble.com/Patch-to-fix-concurrent-build-problem-td2229136.html">report</a>)
  <li class=bug>
    Allow multiple dependencies between same two projects, as they may trigger under
    different conditions and with different parameters.
    (<a href="http://issues.jenkins-ci.org/browse/JENKINS-5708">issue 5708</a>)
  <li class=bug>
    Timeline on build trend page should use server timezone instead of always GMT.
    (<a href="http://issues.jenkins-ci.org/browse/JENKINS-6692">issue 6692</a>)
  <li class=bug>
    Don't mask the cause of the checkout related exception.
  <li class=bug>
    "who am I?" page should be visible to everyone.
  <li class=rfe>
    Avoid pointless and harmful redirection when downloading slave.jar. 
    (<a href="http://issues.jenkins-ci.org/browse/JENKINS-5752">issue 5752</a>)
  <li class=rfe>
    Cache downloaded JDKs.
  <li class=bug>
    Reinstall a JDK when a different version is selected.
    (<a href="http://issues.jenkins-ci.org/browse/JENKINS-5551">issue 5551</a>)
  <li class=rfe>
    Integrated community-contributed translations (Germany, Greek, Spanish, Finnish, Hungarian, Italian, Japanese, French,
    Russian, Slovenian, Dutch, Traditional Chinese, Swedish, Ukrainian, and Portuguese.) 
  <li class=rfe>
    Upgraded bundled Ant to version 1.8.1.
    (<a href="http://issues.jenkins-ci.org/browse/JENKINS-6562">issue 6562</a>)
</ul>
<h3><a name=v1.362>What's new in 1.362</a> (2010/06/11)</h3>
<ul class=image>
  <li class=bug>
    Restored optional container-based authentication for CLI.
    (<a href="http://issues.jenkins-ci.org/browse/JENKINS-6587">issue 6587</a>)
  <li class=bug>
    Fix javascript error when a plugin uses an empty <tt>dropdownList</tt>, resulting in LOADING overlay being left up.
    (<a href="http://issues.jenkins-ci.org/browse/JENKINS-6542">issue 6542</a>)
  <li class=rfe>
    Add setting so job views may show only enabled or disabled jobs.
    (<a href="http://issues.jenkins-ci.org/browse/JENKINS-6673">issue 6673</a>)
  <li class=rfe>
    File parameters can now be downloaded from the build Parameters page.
    (<a href="http://issues.jenkins-ci.org/browse/JENKINS-6719">issue 6719</a>)
  <li class=rfe>
    Added an ability to point to different update sites.
  <li class=rfe>
    Added a new extension point to plug in custom utility to kill processes.
  <li class=rfe>
    Added a proactive error diagnostics to look for a broken reverse proxy setup.
    (<a href="http://wiki.jenkins-ci.org/display/JENKINS//Running+Hudson+behind+Apache#RunningHudsonbehindApache-modproxywithHTTPS">report</a>)
</ul>
<h3><a name=v1.361>What's new in 1.361</a> (2010/06/04)</h3>
<ul class=image>
  <li class=bug>
    Fixed a bug where IE shows empty client cert dialog when connecting to HTTPS site run by Winstone.
    (<a href="http://hudson.361315.n4.nabble.com/winstone-container-and-ssl-td383501.html">report</a>)
  <li class=bug>
    "java -jar hudson.war" with AJP was broken.
    (<a href="http://issues.jenkins-ci.org/browse/JENKINS-5753">issue 5753</a>)
  <li class=bug>
    Safe restart stopped working on protected Hudson since 1.359.
    (<a href="http://issues.jenkins-ci.org/browse/JENKINS-6667">issue 6667</a>)
  <li class=bug>
    Parameterized jobs did not use configured quiet period.
    (<a href="http://issues.jenkins-ci.org/browse/JENKINS-6660">issue 6660</a>)
  <li class=bug>
    Fix form data conflict when fingerprinting is used with Promoted Builds plugin.
    (<a href="http://issues.jenkins-ci.org/browse/JENKINS-6642">issue 6642</a>)
  <li class=bug>
    Avoid possible exception at startup when some plugins have optional dependencies.
    (<a href="http://issues.jenkins-ci.org/browse/JENKINS-6435">issue 6435</a>)
  <li class=bug>
    Add <tt>autocomplete="off"</tt> for LDAP managerDN and managerPassword fields.
    (<a href="http://issues.jenkins-ci.org/browse/JENKINS-3586">issue 3586</a>)
  <li class=bug>
    Set a TCP timeout when slaves connect to the master.
    (<a href="http://issues.jenkins-ci.org/browse/JENKINS-6262">issue 6262</a>)
  <li class=bug>
    File parameter builds started with the CLI command no longer throw an NPE.
    (<a href="http://issues.jenkins-ci.org/browse/JENKINS-4296">issue 4296</a>)
  <li class=bug>
    Workaround for bug in Glassfish Enterprise.
    (<a href="http://issues.jenkins-ci.org/browse/JENKINS-6459">issue 6459</a>)
  <li class=bug>
    Ensure nested <tt>f:repeatable</tt> content does not inherit outer list when inner list is null.
    (<a href="http://issues.jenkins-ci.org/browse/JENKINS-6679">issue 6679</a>)
  <li class=rfe>
    Add two new permalinks to job pages: "Last unstable build" and "Last unsuccessful build".
  <li class=rfe>
    Allow the build number to be set so long as it's still bigger than the last build.
    (<a href="http://issues.jenkins-ci.org/browse/JENKINS-4930">issue 4930</a>)
  <li class=rfe>
    Copied jobs are now disabled until configuration is saved, so they don't start building before ready.
    (<a href="http://issues.jenkins-ci.org/browse/JENKINS-2494">issue 2494</a>)
  <li class=rfe>
    Reduced logging from jmDNS.
</ul>
<h3><a name=v1.360>What's new in 1.360</a> (2010/05/28)</h3>
<ul class=image>
  <li class=bug>
    A Java6 dependency had crept in in 1.359.
    (<a href="http://issues.jenkins-ci.org/browse/JENKINS-6653">issue 6653</a>)
  <li class=bug>
    Workaround for bug in Glassfish Enterprise.
    (<a href="http://issues.jenkins-ci.org/browse/JENKINS-6459">issue 6459</a>)
  <li class=rfe>
    Added an extension point to control the assignment of tasks to nodes.
    (<a href="http://issues.jenkins-ci.org/browse/JENKINS-6598">issue 6598</a>)
</ul>
<h3><a name=v1.359>What's new in 1.359</a> (2010/05/21)</h3>
<ul class=image>
  <li class=bug>
    Accept latest JRockit JVM release as a compatible JVM.
    (<a href="http://issues.jenkins-ci.org/browse/JENKINS-6556">issue 6556</a>)
  <li class=rfe>
    Hudson now broadcasts itself in DNS multicast at "_hudson._tcp.local" to facilitate auto-discovery from other tools
  <li class=rfe>
    Added the "-block" option to the "quiet-down" CLI command so that the command will block until the system really quiets down.
</ul>
<h3><a name=v1.358>What's new in 1.358</a> (2010/05/14)</h3>
<ul class=image>
  <li class=bug>
    Too much memory used by stdout/stderr from test results.
    (<a href="http://issues.jenkins-ci.org/browse/JENKINS-6516">issue 6516</a>)
  <li class=bug>
    Fixed a memory leak in Winstone sessions.
    (<a href="http://issues.jenkins-ci.org/browse/JENKINS-5119">issue 5119</a>)
  <li class=bug>
    Fix to handle usernames with colon character on Windows.
    (<a href="http://issues.jenkins-ci.org/browse/JENKINS-6476">issue 6476</a>)
  <li class=bug>
    Fixed the port number handling problem in debian init script.
    (<a href="http://issues.jenkins-ci.org/browse/JENKINS-6474">issue 6474</a>)
  <li class=bug>
    Fix FilePath.getParent() handling of edge cases.
    (<a href="http://issues.jenkins-ci.org/browse/JENKINS-6494">issue 6494</a>)
  <li class=bug>
    Fix css conflict introduced in 1.357 that caused missing data display in analysis plugins.
    (<a href="http://issues.jenkins-ci.org/browse/JENKINS-6496">issue 6496</a>)
  <li class=rfe>
    Support "optional=true" parameter for @Extension.
  <li class=rfe>
    Supported OpenSSL-style certificate/key file format with "java -jar hudson.war"
  <li class=rfe>
    If --httpsPort option is given without the certificate, run with a one-time self-signed certificate.
  <li class=rfe>
    Hudson shouldn't show a login error page unless the user really failed to login (think about when the user presses a back button.)
</ul>
<h3><a name=v1.357>What's new in 1.357</a> (2010/05/07)</h3>
<ul class=image>
  <li class=bug>
    Maven builds abort unexpectedly due to a SocketTimeoutException on machine with poor resources.
    (<a href="http://issues.jenkins-ci.org/browse/JENKINS-3273">issue 3273</a>)
  <li class=bug>
    Fix incorrect handling of ".." in paths with mix of / and \ separators since 1.349.
    (<a href="http://issues.jenkins-ci.org/browse/JENKINS-5951">issue 5951</a>)
  <li class=bug>
    Javadoc publishing should not fail build if javadoc is already current.
    (<a href="http://issues.jenkins-ci.org/browse/JENKINS-6332">issue 6332</a>)
  <li class=bug>
    Fix download of files/artifacts larger than 2GB.
    (<a href="http://issues.jenkins-ci.org/browse/JENKINS-6351">issue 6351</a>)
  <li class=bug>
    Build page may not list all of the artifacts since 1.348.
    (<a href="http://issues.jenkins-ci.org/browse/JENKINS-6371">issue 6371</a>)
  <li class=bug>
    Add workaround for Opera 10.52/53 bug causing error in saving job configuration.
    (<a href="http://issues.jenkins-ci.org/browse/JENKINS-6424">issue 6424</a>)
  <li class=bug>
    Fix createSymlink problem on *nix systems that do not use GNUCLibrary since 1.356.
    (<a href="http://issues.jenkins-ci.org/browse/JENKINS-6437">issue 6437</a>)
  <li class=bug>
    Hide add/edit description link on test result pages when user does not have
    permission to submit a description.
  <li class=rfe>
    Changed permission required to set description on test result pages
    from Build Job to Update Run.
  <li class=rfe>
    Add "LOADING" overlay on global and job config pages until form is ready for use.
  <li class=rfe>
    Email recipient lists now support build parameters.
    (<a href="http://issues.jenkins-ci.org/browse/JENKINS-6394">issue 6394</a>)
  <li class=rfe>
    Make it easier to see the latest update jobs on the Update Center page.
    (<a href="http://issues.jenkins-ci.org/browse/JENKINS-4255">issue 4255</a>)
  <li class=rfe>
    Allow plugins to use forms with an onsubmit handler, and fix "no-json" handling.
    (<a href="http://issues.jenkins-ci.org/browse/JENKINS-5927">issue 5927</a>)
  <li class=rfe>
    Updated bundled subversion plugin to version 1.17.
</ul>
<h3><a name=v1.356>What's new in 1.356</a> (2010/05/03)</h3>
<ul class=image>
  <li class=bug>
    Fix <tt>StringIndexOutOfBoundsException</tt> in console log from <tt>UrlAnnotator</tt>.
    (<a href="http://issues.jenkins-ci.org/browse/JENKINS-6252">issue 6252</a>)
  <li class=bug>
    Fixed potential deadlock between saving project config and getting project page.
    (<a href="http://issues.jenkins-ci.org/browse/JENKINS-6269">issue 6269</a>)
  <li class=bug>
    Fixed timeline display on build time trend page.
    (<a href="http://issues.jenkins-ci.org/browse/JENKINS-6439">issue 6439</a>)
  <li class=bug>
    Fixed garbled response of XML API if xpath is specified.
    (<a href="http://n4.nabble.com/Hudson-API-XML-td1723766.html#a1723766">ja@hudson.dev.javanet</a>)
  <li class=bug>
    Fix broken links for stopping jobs in executor list on pages for slave nodes or filtered views.
  <li class=bug>
    Fixed <tt>NoSuchMethodError</tt> with Maven and Ivy plugins.
    (<a href="http://issues.jenkins-ci.org/browse/JENKINS-6311">issue 6311</a>)
  <li class=rfe>
    Extension points can be now sorted.
</ul>
<h3><a name=v1.355>What's new in 1.355</a> (2010/04/16)</h3>
<ul class=image>
  <li class=bug>
    Colored ball image at top of build pages was broken for Hudson in some web
    containers (fixed by removing workaround for a Firefox bug fixed since 3.0.5/Dec2008).
    (<a href="http://issues.jenkins-ci.org/browse/JENKINS-2341">issue 2341</a>)
  <li class=bug>
    Console page while build is running did not wrap lines when viewed in IE.
    (<a href="http://issues.jenkins-ci.org/browse/JENKINS-5869">issue 5869</a>)
  <li class=bug>
    Fixed build history to indicate test failure for MavenBuild and MavenModuleSetBuild.
  <li class=bug>
    Make <tt>dropdownList</tt> work in repeatable content, such as a build step.
  <li class=bug>
    Fixed a bug where a job created via XML didn't properly receive upstream/downstream computation.
    (<a href="http://n4.nabble.com/Hudson-API-td1747758.html#a1747758">report</a>)
  <li class=bug>
    Argument masking wasn't working correctly for commands run on slaves
    (<a href="http://n4.nabble.com/Password-masking-when-running-commands-on-a-slave-tp1753033p1753033.html">report</a>)
  <li class=rfe>
    Added the slave retention strategy based on a schedule.
  <li class=rfe>
    Added to configure charset option of Mailer.
</ul>
<h3><a name=v1.354>What's new in 1.354</a> (2010/04/12)</h3>
<ul class=image>
  <li class=bug>
    POM parsing was still using the module root as the base for relative paths for alternate settings files.
    (<a href="http://issues.jenkins-ci.org/browse/JENKINS-6080">issue 6080</a>)
  <li class=bug>
    Fix dynamic updates of build history table when CSRF protection is turned on.
    (<a href="http://issues.jenkins-ci.org/browse/JENKINS-6072">issue 6072</a>)
  <li class=bug>
    Improved the error reporting mechanism in LDAP setting.
  <li class=bug>
    Raw console output contains garbage.
    (<a href="http://issues.jenkins-ci.org/browse/JENKINS-6034">issue 6034</a>)
  <li class=bug>
    Fixed a file handle leak in the slave connection.
    (<a href="http://issues.jenkins-ci.org/browse/JENKINS-6137">issue 6137</a>)
  <li class=bug>
    Quiet period wasn't taking effect properly when doing parameterized builds.
</ul>
<h3><a name=v1.353>What's new in 1.353</a> (2010/03/29)</h3>
<ul class=image>
  <li class=bug>
    Tagging a repository can result in NPE. 
  <li class=bug>
    Fix possible form submission error when using multiple combobox elements.
    (<a href="http://issues.jenkins-ci.org/browse/JENKINS-6025">issue 6025</a>)
  <li class=bug>
    Better escaping of test case names in test results pages.
    (<a href="http://issues.jenkins-ci.org/browse/JENKINS-5982">issue 5982</a>)
  <li class=bug>
    Make radio buttons work in repeatable content, such as a build step.
    (<a href="http://issues.jenkins-ci.org/browse/JENKINS-5028">issue 5028</a>)
  <li class=bug>
    Fixed the handling of verifying that the POM path entered for Maven projects exists.
    (<a href="http://issues.jenkins-ci.org/browse/JENKINS-4693">issue 4693</a>)
  <li class=rfe>
    Added link to builds in buildTimeTrend
    (<a href="http://issues.jenkins-ci.org/browse/JENKINS-3993">issue 3993</a>)
</ul>
<h3><a name=v1.352>What's new in 1.352</a> (2010/03/19)</h3>
<ul class=image>
  <li class=bug>
    Fixed a file handle leak when a copy fails.
    (<a href="http://issues.jenkins-ci.org/browse/JENKINS-5899">issue 5899</a>)
  <li class=bug>
    Replace '&gt;' with '_' in username, as already done for '&lt;'.
    (<a href="http://issues.jenkins-ci.org/browse/JENKINS-5833">issue 5833</a>)
  <li class=bug>
    Fix <tt>editableComboBox</tt> to select item when mouse click takes more than 100ms.
    (<a href="http://issues.jenkins-ci.org/browse/JENKINS-2722">issue 2722</a>)
  <li class=bug>
    Fixed NPE when configuring a view without "Regular expression".
  <li class=bug>
    Page shouldn't scroll up when the user opens/closes a stack trace in the test failure report.
  <li class=bug>
    Fixed a bug where Hudson can put a wrong help file link.
    (<a href="http://n4.nabble.com/Resolution-of-help-files-in-jelly-entries-tp1592533p1592533.html">report</a>)
  <li class=bug>
    Fixed Maven site goal archiving from slaves.
    (<a href="http://issues.jenkins-ci.org/browse/JENKINS-5943">issue 5943</a>)
  <li class=bug>
    Fixed a regression with NetBeans Hudson plugin progressive console output.
    (<a href="http://issues.jenkins-ci.org/browse/JENKINS-5941">issue 5941</a>)
  <li class=bug>
    Fixed a situation where a failure in plugin start up can prevent massive number of job loss. 
  <li class=rfe>
    Supported JBoss EAP 5.0.0 GA.
    (<a href="http://issues.jenkins-ci.org/browse/JENKINS-5922">issue 5922</a>)
  <li class=rfe>
    CLI commands on protected Hudson now asks a password interactively, if run on Java6.
  <li class=rfe>
    Added CLI 'login' and 'logout' commands so that you don't have to specify a credential
    for individual CLI invocation. 
  <li class=rfe>
    URLs in the console output are now hyperlinks. 
  <li class=rfe>
    Improved the URL annotation logic.
  <li class=rfe>
    Add drag&amp;drop support for <tt>f:repeatable</tt> lists and use this for
    the JDK/Ant/Maven installations in global config so these can be reordered.
  <li class=rfe>
    Integrated a new round of community-contributed localizations (ca, es, fi, fr, hi_IN, it, nl, ru, and sv_SE locales.)
</ul>
<h3><a name=v1.351>What's new in 1.351</a> (2010/03/15)</h3>
<ul class=image>
  <li class='major bug'>
    Regression in 1.350 that can delete old build artifacts.
    (<a href="http://n4.nabble.com/Warning-about-Hudson-1-350-Could-delete-your-artifacts-td1593483.html">report</a>)
</ul>
<h3><a name=v1.350>What's new in 1.350</a> (2010/03/12)</h3>
<ul class=image>
  <li class=bug>
    Fix handling of relative paths in alternate settings.xml path for Maven projects.
    (<a href="http://issues.jenkins-ci.org/browse/JENKINS-4693">issue 4693</a>)
  <li class=bug>
    Alternate settings, private repository, profiles, etc were not used in embedded Maven for
    deploy publisher.
    (<a href="http://issues.jenkins-ci.org/browse/JENKINS-4939">issue 4939</a>)
  <li class=bug>
    Make <tt>editableComboBox</tt> work in repeatable content, such as a build step.
  <li class=bug>
    If content is captured using <tt>&lt;j:set var=".."&gt;..content..&lt;/j:set&gt;</tt>,
    fixed this to use proper HTML rendering when appropriate.
  <li class=bug>
    '&lt;' and '&amp;' in the console output was not escaped since 1.349
    (<a href="http://issues.jenkins-ci.org/browse/JENKINS-5852">issue 5852</a>)
  <li class='major bug'>
    Fixed an <tt>AbstractMethodError</tt> in SCM polling under some circumstances.
    (<a href="http://issues.jenkins-ci.org/browse/JENKINS-5756">issue 5756</a>)
  <li class='major bug'>
    Fixed a <tt>ClassCastException</tt> in the Subversion plugin - now using Subversion plugin 1.13.
    (<a href="http://issues.jenkins-ci.org/browse/JENKINS-5827">issue 5827</a>)
  <li class=bug>
    The Maven Integration plugin link in the Update Center was going to a dead location.
    (<a href="http://issues.jenkins-ci.org/browse/JENKINS-4811">issue 4811</a>)
  <li class=bug>
    On RPM/DEB/etc installation, don't offer the self upgrade. It should be done by the native package manager.
    (<a href="http://n4.nabble.com/RPM-for-Hudson-1-345-does-not-Upgrade-Automatically-tp1579580p1579580.html">report</a>)
  <li class=bug>
    Fixed a possible lock up of slaves.
  <li class=rfe>
    Added advanced option to LogRotator to allow for removing artifacts from old builds
    without removing the logs, history, etc.
    (<a href="http://issues.jenkins-ci.org/browse/JENKINS-834">issue 834</a>)
  <li class=rfe>
    Authentication support in Hudson CLI.
    (<a href="http://issues.jenkins-ci.org/browse/JENKINS-3796">issue 3796</a>)
  <li class=rfe>
    Added console annotation support to SCM polling logs.
</ul>
<h3><a name=v1.349>What's new in 1.349</a> (2010/03/05)</h3>
<ul class=image>
  <li class=bug>
    Fix deserialization problem with fields containing double underscore.
    (<a href="http://issues.jenkins-ci.org/browse/JENKINS-5768">issue 5768</a>)
  <li class=bug>
    Fix deserialization problem for Exception objects where the XML has bad/old data.
    (<a href="http://issues.jenkins-ci.org/browse/JENKINS-5769">issue 5769</a>)
  <li class=bug>
    Fix serialization problem with empty CopyOnWriteMap.Tree.
    (<a href="http://issues.jenkins-ci.org/browse/JENKINS-5776">issue 5776</a>)
  <li class=bug>
    Fixed a bug that can cause 404 in the form validation check.
  <li class=rfe>
    Remote build result submission shouldn't hang forever even if Hudson goes down.
  <li class=rfe>
    Added a monitor for old or unreadable data in XML files and a manage screen to assist
    in updating files to the current data format and/or removing unreadable data from plugins
    that are no longer active.  "Manage Hudson" page will show a link if any old/unreadable
    data was detected.
  <li class=rfe>
    Added a mechanism to bundle <tt>init.groovy</tt> inside the war for OEM.
    (<a href="http://n4.nabble.com/preconfigured-hudson-war-tp1575216p1575216.html">report</a>)
  <li class=rfe>
    Added an extension point to annotate console output.
    (<a href="http://issues.jenkins-ci.org/browse/JENKINS-2137">issue 2137</a>)
</ul>
<h3><a name=v1.348>What's new in 1.348</a> (2010/02/26)</h3>
<ul class=image>
  <li class=rfe>
    Fixed a performance problem of the job/build top page when there are too many artifacts.
  <li class=rfe>
    Improved /etc/shadow permission checks.
</ul>
<h3><a name=v1.347>What's new in 1.347</a> (2010/02/19)</h3>
<ul class=image>
  <li class=bug>
    Fix javascript problem showing test failure detail for test name with a quote character.
    (<a href="http://issues.jenkins-ci.org/browse/JENKINS-1544">issue 1544</a>)
  <li class=bug>
    Hudson can incorrectly configure labels for the master when bleeding edge EC2 plugin is used.
  <li class=bug>
    Fixed the regression wrt the whitespace trimming caused by 1.346.
    (<a href="http://issues.jenkins-ci.org/browse/JENKINS-5633">issue 5633</a>)
  <li class=bug>
    Under some circumstances, Hudson can incorrectly delete the temporary directory itself.
    (<a href="http://issues.jenkins-ci.org/browse/JENKINS-5642">issue 5642</a>)
  <li class=bug>
    Newlines in MAVEN_OPTS environment variable can cause problems in other contexts.
    (<a href="http://issues.jenkins-ci.org/browse/JENKINS-5651">issue 5651</a>)
  <li class=rfe>
    Improved the form validation mechanism to support multiple controls.
    (<a href="http://issues.jenkins-ci.org/browse/JENKINS-5610">issue 5610</a>)
  <li class=rfe>
    Added message to slave log when it has successfully come online.
    (<a href="http://issues.jenkins-ci.org/browse/JENKINS-5630">issue 5630</a>)
</ul>
<h3><a name=v1.346>What's new in 1.346</a> (2010/02/12)</h3>
<ul class=image>
  <li class=bug>
    Maven modules should not be buildable when the parent project is disabled.
    (<a href="http://issues.jenkins-ci.org/browse/JENKINS-1375">issue 1375</a>)
  <li class=bug>
    Fixed the broken quiet period implementation when polling interval is shorter than
    the quiet period.  (Changes in SCM impls are needed for this to take effect.) 
    (<a href="http://issues.jenkins-ci.org/browse/JENKINS-2180">issue 2180</a>)
  <li class=bug>
    Escape username in URLs in case it contains special characters such as "#".
    (<a href="http://issues.jenkins-ci.org/browse/JENKINS-2610">issue 2610</a>)
  <li class=bug>
    Fix sidepanel link for People to be visible and show view-specific info when appropriate.
    (<a href="http://issues.jenkins-ci.org/browse/JENKINS-5443">issue 5443</a>)
  <li class=bug>
    Improved HTML rendering, not using closing tags that do not exist in HTML.
    (<a href="http://issues.jenkins-ci.org/browse/JENKINS-5458">issue 5458</a>)
  <li class=bug>
    Show better error message for missing view type selection when creating a view.
    (<a href="http://issues.jenkins-ci.org/browse/JENKINS-5469">issue 5469</a>)
  <li class=bug>
    Hudson wasn't properly streaming a large external build submission,
    which can result in OOME and unresponsiveness.
  <li class=rfe>
    Use fixed-width font in text area for shell/batch build steps.
    (<a href="http://issues.jenkins-ci.org/browse/JENKINS-5471">issue 5471</a>)
  <li class=rfe>
    Use user selected icon size on People page.
    (<a href="http://issues.jenkins-ci.org/browse/JENKINS-5447">issue 5447</a>)
  <li class=rfe>
    Speed/footprint improvement in the HTML rendering.
</ul>
<h3><a name=v1.345>What's new in 1.345</a> (2010/02/08)</h3>
<ul class=image>
  <li class='major bug'>
    Update center retrieval, "build now" link, and real-time console update was broken in 1.344.
    (<a href="http://issues.jenkins-ci.org/browse/JENKINS-5536">issue 5536</a>)
  <li class=bug>
    Fixed the backward incompatibility introduced in JENKINS-5391 fix in 1.344.
    (<a href="http://issues.jenkins-ci.org/browse/JENKINS-5391">issue 5391</a>)
</ul>
<h3><a name=v1.344>What's new in 1.344</a> (2010/02/05)</h3>
<ul class=image>
  <li class=bug>
    Removed the forced upper casing in parameterized builds.
    (<a href="http://issues.jenkins-ci.org/browse/JENKINS-5391">issue 5391</a>)
  <li class=bug>
    Password parameter on the disk should be encrypted.
    (<a href="http://issues.jenkins-ci.org/browse/JENKINS-5420">issue 5420</a>)
  <li class=bug>
    Duplicate entries on Upstream/Downstream project with "Build modules in parallel".
    (<a href="http://issues.jenkins-ci.org/browse/JENKINS-5293">issue 5293</a>)
  <li class=bug>
    "Projects tied on" should be "Projects tied to".
    (<a href="http://issues.jenkins-ci.org/browse/JENKINS-5451">issue 5451</a>)
  <li class=bug>
    Fixed the bug that prevents update center metadata retrieval in Jetty.
    (<a href="http://issues.jenkins-ci.org/browse/JENKINS-5210">issue 5210</a>)
  <li class=rfe>
    Show which plugins have already been upgraded in Plugin Manager.
    (<a href="http://issues.jenkins-ci.org/browse/JENKINS-2313">issue 2313</a>)
  <li class=rfe>
    Show Hudson upgrade status on manage page instead of offering same upgrade again.
    (<a href="http://issues.jenkins-ci.org/browse/JENKINS-3055">issue 3055</a>)
  <li class=rfe>
    Make badges in build history line up.
    (<a href="http://n4.nabble.com/Align-lock-sign-of-keep-build-forever-td1016427.html">report</a>)
</ul>
<h3><a name=v1.343>What's new in 1.343</a> (2010/01/29)</h3>
<ul class=image>
  <li class=bug>
    Don't report a computer as idle if it running the parent job for a matrix project.
    (<a href="http://issues.jenkins-ci.org/browse/JENKINS-5049">issue 5049</a>)
  <li class=bug>
    Improve error message for a name conflict when renaming a job.
    (<a href="http://issues.jenkins-ci.org/browse/JENKINS-1916">issue 1916</a>)
  <li class=bug>
    Job description set via the remote API was not saved.
    (<a href="http://issues.jenkins-ci.org/browse/JENKINS-5351">issue 5351</a>)
  <li class=bug>
    Work around a JVM bug on Windows that causes the "Access denied" error
    while creating a temp file.
    (<a href="http://issues.jenkins-ci.org/browse/JENKINS-5313">issue 5313</a>)
  <li class=bug>
    Fixed a NPE in the update center with the container authentication mode.
    (<a href="http://issues.jenkins-ci.org/browse/JENKINS-5382">issue 5382</a>)
  <li class=bug>
    Global MAVEN_OPTS for Maven projects wasn't getting loaded properly for configuration.
    (<a href="http://issues.jenkins-ci.org/browse/JENKINS-5405">issue 5405</a>)
  <li class=bug>
    Fix for parameterized project with choice parameter value that has &lt; or &gt; character.
    (<a href="http://n4.nabble.com/Fwd-IllegalArgumentException-when-use-parametrised-build-with-choice-parametr-td1311451.html#a1311451">report</a>)
  <li class=bug>
    Build queue was showing some of the items in the wrong order &mdash; it should show new ones first and
    old ones later.
  <li class=rfe>
    Move form to adjust logging levels to its own page and include table of configured levels.
    (<a href="http://issues.jenkins-ci.org/browse/JENKINS-2210">issue 2210</a>)
  <li class=rfe>
    Allow the administrator to control the host names via a system property "host.name" per slave,
    in case auto-detection fails.
    (<a href="http://issues.jenkins-ci.org/browse/JENKINS-5373">issue 5373</a>)
  <li class=rfe>
    Introduced a new extension point for test result parsers.
    (<a href="http://n4.nabble.com/Review-requested-Test-Result-Refactoring-tp978100p978100.html">discussion</a>)
  <li class=rfe>
    Data loading is made more robust in the face of linkage failures.
    (<a href="http://issues.jenkins-ci.org/browse/JENKINS-5383">issue 5383</a>)
  <li class=rfe>
    Auto-detect if Hudson is run in Solaris <a href="http://www.sun.com/bigadmin/content/selfheal/smf-quickstart.jsp">SMF</a>
    and provide restart capability.
    (<a href="http://n4.nabble.com/Self-restart-not-available-when-running-as-Solaris-SMF-tp1289605p1289605.html">report</a>)
  <li class=rfe>
    Formalized an extension point to control priority among builds in the queue.
    (<a href="http://issues.jenkins-ci.org/browse/JENKINS-833">issue 833</a>)
</ul>
<h3><a name=v1.342>What's new in 1.342</a> (2010/01/22)</h3>
<ul class=image>
  <li class=bug>
    Commands run on slaves (such as SCM operations) were not printed to the log
    the way they would be when run on master.
    (<a href="http://issues.jenkins-ci.org/browse/JENKINS-5296">issue 5296</a>)
  <li class=bug>
    Downstream jobs could fail to trigger when using per-project read permissions.
    (<a href="http://issues.jenkins-ci.org/browse/JENKINS-5265">issue 5265</a>)
  <li class=bug>
    Update lastStable/lastSuccessful symlinks on filesystem later in build process to avoid
    incorrectly updating links when build fails in post-build actions, and links briefly
    pointing to a build that is not yet complete.
    (<a href="http://issues.jenkins-ci.org/browse/JENKINS-2543">issue 2543</a>)
  <li class=bug>
    Debian package no longer changes the permissions and owner of the jobs and .ssh directory.
    This is to improve upgrade speed and so that ssh works properly after upgrading.
    (<a href="http://issues.jenkins-ci.org/browse/JENKINS-4047">issue 4047</a> and
     <a href="http://issues.jenkins-ci.org/browse/JENKINS-5112">issue 5112</a>)
  <li class=bug>
    Automatic tool installation wasn't honoring proxy setting.
    (<a href="http://issues.jenkins-ci.org/browse/JENKINS-5271">issue 5271</a>)
  <li class=bug>
    Fixed a bug that induces a NPE during list view column construction.
    (<a href="http://issues.jenkins-ci.org/browse/JENKINS-5061">issue 5061</a>)
  <li class=bug>
    Fixed a bug that can cause Hudson to fail to encode non-ASCII characters in URL.
    (<a href="http://issues.jenkins-ci.org/browse/JENKINS-5155">issue 5155</a>)
  <li class=bug>
    Added "process-test-classes" phase to Maven intercepter.
    (<a href="http://issues.jenkins-ci.org/browse/JENKINS-2226">issue 2226</a>)
  <li class=bug>
    Fixed a regression in the remote API in 1.341.
    (<a href="http://n4.nabble.com/GZIP-encoded-response-only-for-css-js-resources-tp1010358p1010358.html">report</a>)
  <li class=rfe>
    Improved error diagnostics when failing to auto install Maven/Ant.
    (<a href="http://issues.jenkins-ci.org/browse/JENKINS-5272">issue 5272</a>)
  <li class=rfe>
    Infer the default e-mail address more smartly with user IDs like "DOMAIN\user" (often seen in Windows)
    (<a href="http://issues.jenkins-ci.org/browse/JENKINS-5164">issue 5164</a>)
  <li class=rfe>
    The hudson.model.Run.ArtifactList.treeCutoff property should not limit the number 
    of artifacts shown by the API.
    (<a href="http://issues.jenkins-ci.org/browse/JENKINS-5247">issue 5247</a>)
  <li class=rfe>
    Spanish translation made a great progress.
</ul>
<h3><a name=v1.341>What's new in 1.341</a> (2010/01/15)</h3>
<ul class=image>
  <li class=bug>
    Completed fix started in 1.325 for updating bundled plugins, now working when security is enabled.
    (<a href="http://issues.jenkins-ci.org/browse/JENKINS-3662">issue 3662</a>)
  <li class=bug>
    TemporarySpaceMonitor and DiskSpaceMonitor fail to instantiate on fresh systems.
    (<a href="http://issues.jenkins-ci.org/browse/JENKINS-5162">issue 5162</a>)
  <li class=bug>
    /tmp space monitoring didn't work if /tmp is filled up completely. 
  <li class=rfe>
    Plugins can now control how builds are triggered when they declare downstream jobs.
    (<a href="http://issues.jenkins-ci.org/browse/JENKINS-5236">issue 5236</a>)
  <li class=rfe>
    Hudson now detects a cyclic dependencies among plugins and report the error gracefully.
  <li class=rfe>
    Extension points can now contribute multiple actions.
  <li class=rfe>
    Responses to remote API calls now honor the "Accept-Encoding" header.
    (<a href="http://n4.nabble.com/GZIP-encoded-response-only-for-css-js-resources-tp1010358p1010358.html">report</a>)
  <li class=rfe>
    Link to project changes summary instead of this build's changes for "still unstable" email.
    (<a href="http://issues.jenkins-ci.org/browse/JENKINS-3283">issue 3283</a>)
  <li class=rfe>
    SCM retry count and "Block build when upstream project is building" is now available on matrix projects.
    (<a href="http://n4.nabble.com/Advanced-configuration-in-matrix-projects-td1011215.html#a1011215">report</a>)
</ul>
<h3><a name=v1.340>What's new in 1.340</a> (2010/01/11)</h3>
<ul class=image>
  <li class=bug>
    Non ASCII chars get mangled when a new user is created.
    (<a href="http://issues.jenkins-ci.org/browse/JENKINS-2026">issue 2026</a>)
  <li class=bug>
    Fixed garbled mail text when default encoding is not UTF-8.
    (<a href="http://issues.jenkins-ci.org/browse/JENKINS-1811">issue 1811</a>)
  <li class=bug>
    Fixed a bug in the log rotation setting of RPM packages.
    (<a href="http://n4.nabble.com/Hudson-logrotate-for-RPM-incorrect-tp999444p999444.html">report</a>)
  <li class=rfe>
    Added a new CLI command to obtain list of changes by specifying builds.
  <li class=rfe>
    Improved memory/swap monitoring on Solaris systems that doesn't have the 'top' command.
    (<a href="http://n4.nabble.com/Version-1-329-Java-Error-2-tp387349p387349.html">report</a>)
  <li class=rfe>
    User IDs in Hudson are now case preserving but case insensitive.
    (<a href="http://issues.jenkins-ci.org/browse/JENKINS-4354">issue 4354</a>)
  <li class=rfe>
    CVS support is separated into a plugin, although it's still bundled by default for compatibility.
    (<a href="http://issues.jenkins-ci.org/browse/JENKINS-3101">issue 3101</a>)
</ul>
<h3><a name=v1.339>What's new in 1.339</a> (2009/12/24)</h3>
<ul class=image>
  <li class=bug>
    <tt>slave.jar</tt> incorrectly shipped with a version number indicating a private build.
    (<a href="http://issues.jenkins-ci.org/browse/JENKINS-5138">issue 5138</a>)
  <li class=bug>
    Global MAVEN_OPTS weren't saving due to TopLevelItemDescriptors not being configured in global configuration.
    (<a href="http://issues.jenkins-ci.org/browse/JENKINS-5142">issue 5142</a>)
  <li class=bug>
    Make maven project more resilient to exceptions from plugins.
    (<a href="http://issues.jenkins-ci.org/browse/JENKINS-3279">issue 3279</a>)
  <li class=rfe>
    Add the ability to configure low-disk space thresholds.
    (<a href="http://issues.jenkins-ci.org/browse/JENKINS-2552">issue 2552</a>)
  <li class=rfe>
    Allow BuildWrapper tearDown code to detect when the build has failed.
    (<a href="http://issues.jenkins-ci.org/browse/JENKINS-2485">issue 2485</a>)
  <li class=rfe>
    Add help regarding "Auto" repository browser selection and add support
    for this in Subversion plugin.
    (<a href="http://issues.jenkins-ci.org/browse/JENKINS-2082">issue 2082</a>)
  <li class=rfe>
    Introduced a mechanism so that writing XSS-free code is easier.
    (<a href="http://wiki.jenkins-ci.org/display/JENKINS//Jelly+and+XSS+prevention">discussion</a>)
</ul>
<h3><a name=v1.338>What's new in 1.338</a> (2009/12/18)</h3>
<ul class=image>
  <li class=rfe>
    Maven projects will now use per-project MAVEN_OPTS if defined first, then global MAVEN_OPTS if defined, and finally
    as fallback, MAVEN_OPTS environment variable on executor.
    (<a href="http://issues.jenkins-ci.org/browse/JENKINS-2932">issue 2932</a>)
  <li class=rfe>
    Expose upstream cause details via remote API.
    (<a href="http://issues.jenkins-ci.org/browse/JENKINS-5074">issue 5074</a>)
</ul>
<h3><a name=v1.337>What's new in 1.337</a> (2009/12/11)</h3>
<ul class=image>
  <li class=bug>
    Matrix parent build shouldn't consume an executor.
    (<a href="http://issues.jenkins-ci.org/browse/JENKINS-936">issue 936</a>)
  <li class=bug>
    Exceptions in one publisher shouldn't block all other publishers from running.
    (<a href="http://issues.jenkins-ci.org/browse/JENKINS-5023">issue 5023</a>)
  <li class=bug>
    Fixed <tt>OutOfMemoryError</tt> in JNLP slaves that are running for too long.
    (<a href="http://issues.jenkins-ci.org/browse/JENKINS-3406">issue 3406</a>)
  <li class=bug>
    Auto installer for Maven couldn't be configured after the fact.
  <li class=bug>
    Fixed a bug that the form field validation couldn't handle &lt;select> box.
    (<a href="http://n4.nabble.com/f-validateButton-of-a-select-field-s-value-tp948691p948691.html">report</a>)
  <li class=bug>
    Fixed a possible "XYZ is missing its descriptor" storm.
    (<a href="http://issues.jenkins-ci.org/browse/JENKINS-5067">issue 5067</a>)
  <li class=rfe>
    Group available plugins in Plugin Manager by category.
    (<a href="http://issues.jenkins-ci.org/browse/JENKINS-1836">issue 1836</a>)
  <li class=rfe>
    Add sorting and link to directory browser for artifact list and tree display.
    (<a href="http://issues.jenkins-ci.org/browse/JENKINS-4976">issue 4976</a>)
  <li class=rfe>
    Make links in build history for a view stay under that view.
    (<a href="http://issues.jenkins-ci.org/browse/JENKINS-5021">issue 5021</a>)
  <li class=rfe>
    Automatically install dependent plugins.
    (<a href="http://issues.jenkins-ci.org/browse/JENKINS-4983">issue 4983</a>)
  <li class='major rfe'>
    Implemented a proper serialization of multi-classloader object graph.
    (<a href="http://issues.jenkins-ci.org/browse/JENKINS-5048">issue 5048</a>)
</ul>
<h3><a name=v1.336>What's new in 1.336</a> (2009/11/28)</h3>
<ul class=image>
  <li class=bug>
    Update or remove lastSuccessful/lastStable symlinks on filesystem as appropriate
    when a build is deleted.
    (<a href="http://issues.jenkins-ci.org/browse/JENKINS-1986">issue 1986</a>)
  <li class=bug>
    In-demand strategy could not relaunch slave nodes since 1.302.
    (<a href="http://issues.jenkins-ci.org/browse/JENKINS-3890">issue 3890</a>)
  <li class=bug>
    Actual cause for slave going offline was always masked by channel-terminated cause.
  <li class=bug>
    Improved display of why a slave is offline (don't incorrectly say "failed to launch").
  <li class=bug>
    Improved the error diagnostics on the failure to establish connection with JNLP slaves early on.
  <li class=bug>
    Fix so configure-slave permission actually allows configuration of slaves.
  <li class=bug>
    User pages showed add/edit description link to users without permission to edit,
    and guests were allowed to edit the user profile for anonymous user.
  <li class=bug>
    Debian package now demands full JRE, not just a headless JRE.
    (<a href="http://issues.jenkins-ci.org/browse/JENKINS-4879">issue 4879</a>)
  <li class=bug>
    Avoid exception if a plugin provides null for a dynamic node label.
    (<a href="http://issues.jenkins-ci.org/browse/JENKINS-4924">issue 4924</a>)
  <li class=bug>
    If restart is not supported, explain why.
    (<a href="http://issues.jenkins-ci.org/browse/JENKINS-4876">issue 4876</a>)
  <li class=bug>
    Matrix configuration builds should continue even when Hudson is about to shut down.
    (<a href="http://issues.jenkins-ci.org/browse/JENKINS-4873">issue 4873</a>)
  <li class=bug>
    Send build status email to valid addresses rather than aborting for one invalid address.
    (<a href="http://issues.jenkins-ci.org/browse/JENKINS-4927">issue 4927</a>)
  <li class=bug>
    Smart JDK/Maven/Ant auto installers aren't available for existing tool configurations.
  <li class=bug>
    Hudson can now run gracefully (albeit bit slowly) where JNA is not available.
    (<a href="http://issues.jenkins-ci.org/browse/JENKINS-4820">issue 4820</a>)
  <li class=rfe>
    Add ability to delete users from Hudson.
    (<a href="http://issues.jenkins-ci.org/browse/JENKINS-1867">issue 1867</a>)
  <li class=rfe>
    Gracefully detect the double loading of JNA instead of failing later with <tt>NoClassDefFoundError</tt>
    (<a href="http://wiki.jenkins-ci.org/display/JENKINS//JNA+is+already+loaded">detail</a>)
  <li class=rfe>
    Introduced a structure around the initialization process for better reporting and etc.
  <li class=rfe>
    Debian packages creates Hudson user with <tt>/bin/bash</tt> to accomodate some tools that want a valid shell.
    (<a href="http://issues.jenkins-ci.org/browse/JENKINS-4830">issue 4830</a>)
</ul>
<h3><a name=v1.335>What's new in 1.335</a> (2009/11/20)</h3>
<ul class=image>
  <li class=bug>
    Space in axis value for matrix type project was lost on reconfiguration.
    (<a href="http://issues.jenkins-ci.org/browse/JENKINS-2360">issue 2360</a>)
  <li class=bug>
    Remember me did not work with unix authentication.
    (<a href="http://issues.jenkins-ci.org/browse/JENKINS-3057">issue 3057</a>)
  <li class=bug>
    Node variables not passed through to Maven jobs.
    (<a href="http://issues.jenkins-ci.org/browse/JENKINS-4030">issue 4030</a>)
  <li class=bug>
    Fix handling of non-ASCII characters in external job submission.
    (<a href="http://issues.jenkins-ci.org/browse/JENKINS-4877">issue 4877</a>)
  <li class=bug>
    Job assigned to label that no longer has any nodes generates exception since 1.330.
    (<a href="http://issues.jenkins-ci.org/browse/JENKINS-4878">issue 4878</a>)
  <li class=bug>
    Custom workspace on Windows with just a drive letter or using forward slashes in path
    failed to build in 1.334.
    (<a href="http://issues.jenkins-ci.org/browse/JENKINS-4894">issue 4894</a>)
  <li class=bug>
    Core version number in plugin manager warning message was missing in 1.334.
  <li class=bug>
    Matrix build wasn't showing their full name in the executor list on the left.
  <li class=rfe>
    Hudson's UDP broadcast/discovery now supports IP multicast.
</ul>
<h3><a name=v1.334>What's new in 1.334</a> (2009/11/16)</h3>
<ul class=image>
  <li class='major bug'>
    Fixed a possible exception in submitting forms and obtaining update center metadata with Winstone in 1.333.
    (<a href="http://issues.jenkins-ci.org/browse/JENKINS-4804">issue 4804</a>)
  <li class='major bug'>
    Remoting layer was unable to kill remote processes. Prevented Mercurial plugin from implementing poll timeout on slaves.
    (<a href="http://issues.jenkins-ci.org/browse/JENKINS-4611">issue 4611</a>)
  <li class=bug>
    Display of console output as plain text did not work in browsers since 1.323.
    (<a href="http://issues.jenkins-ci.org/browse/JENKINS-4557">issue 4557</a>)
  <li class=bug>
    Show "Latest Test Results" link even when a new build is running.
    (<a href="http://issues.jenkins-ci.org/browse/JENKINS-4580">issue 4580</a>)
  <li class=bug>
    Fix broken links for failed tests on build page for a matrix type project.
    (<a href="http://issues.jenkins-ci.org/browse/JENKINS-4765">issue 4765</a>)
  <li class=bug>
    "Enable project-based security" always comes up unchecked on configure pages in 1.333,
    so project permissions are lost if not rechecked before clicking Save.
    (<a href="http://issues.jenkins-ci.org/browse/JENKINS-4826">issue 4826</a>)
  <li class=bug>
    Project read permission was not enforced via /jobCaseInsensitive/jobname path.
  <li class=bug>
    Project configuration could be modified via POST to /job/jobname/config.xml with only
    "Extended Read" permission but not configure permission.
  <li class=bug>
    Fixed the over zealous escaping in the inlined unit test failure report.
  <li class=bug>
    Fixed <tt>OutOfMemoryError</tt> in Winp
    (<a href="http://issues.jenkins-ci.org/browse/JENKINS-4058">issue 4058</a>)
  <li class=bug>
    Write log message and ignore unrecognized permissions when loading XML.
    (<a href="http://issues.jenkins-ci.org/browse/JENKINS-4573">issue 4573</a>)
  <li class=bug>
    Fix in stapler so we don't redirect to "." which causes problem in some containers.
    (<a href="http://issues.jenkins-ci.org/browse/JENKINS-4787">issue 4787</a>)
  <li class=bug>
    List counts for duplicate cause entries for a build rather than listing many times.
    (<a href="http://issues.jenkins-ci.org/browse/JENKINS-4831">issue 4831</a>)
  <li class=rfe>
    Plugin manager now shows warning for upgrade/install of plugins into a Hudson that
    is older than the plugin was built for.
    (<a href="http://issues.jenkins-ci.org/browse/JENKINS-541">issue 541</a>)
  <li class=rfe>
    CLI "build" command now supports passing parameters.
  <li class=rfe>
    Job should provide doDescription to allow easy manipulation over http
    (<a href="http://issues.jenkins-ci.org/browse/JENKINS-4802">issue 4802</a>)
  <li class=rfe>
    Improvement in the caching of the view templates.
  <li class=rfe>
    Added new SaveableListener to be called when objects implementing Saveable are saved.
</ul>
<h3><a name=v1.333>What's new in 1.333</a> (2009/11/09)</h3>
<ul class=image>
  <li class=bug>
    Fixed a performance problem in the file upload with Winstone.
    (<a href="http://d.hatena.ne.jp/tosik/20091026/1256553925">report</a>)
  <li class=bug>
    Allow non-absolute URLs in sidebar links that do not end with slash character.
    (<a href="http://issues.jenkins-ci.org/browse/JENKINS-4720">issue 4720</a>)
  <li class=bug>
    Build other projects "even when unstable" option was not working with Maven projects.
    (<a href="http://issues.jenkins-ci.org/browse/JENKINS-4739">issue 4739</a>)
  <li class=bug>
    When renaming a log recorder, check new name uses valid characters, remove config file for
    old name and redirect to new name after save.
  <li class=bug>
    Fixed <tt>ArrayIndexOutOfBoundsException</tt> in my view.
    (<a href="http://old.nabble.com/Stack-trace-from-My-Views-ts26121656.html">report</a>)
  <li class=bug>
    Fixed a race condition in interrupting pending remote calls.
  <li class=bug>
    Retry shouldn't kick in if the build is aborted during checkout. 
  <li class=rfe>
    Hudson now sends "Accept-Ranges" header where it's supported.
    (<a href="http://www.nabble.com/206-response-code-HTTP-1.1-Range-header-td25888373.html">report</a>)
  <li class=rfe>
    Hudson is internally capable of supporting multiple update sites.
  <li class=rfe>
    Added a new "safe-restart" CLI command, also accessible at "/safeRestart", and used for post-upgrade/plugin install restart.
    (<a href="http://issues.jenkins-ci.org/browse/JENKINS-4553">issue 4553</a>)
  <li class=rfe>
    Added "delete-builds" CLI command for bulk build record deletion.
  <li class=rfe>
    Supported a relative path in the custom workspace directory, which resolves from FS root of the slave.
  <li class='major bug'>
    Fixed another <tt>NotExportableException</tt> when making a remote API call on a project.
    Broke NetBeans integration and possibly others.
    (<a href="http://issues.jenkins-ci.org/browse/JENKINS-4760">issue 4760</a>)
</ul>
<h3><a name=v1.332>What's new in 1.332</a> (2009/11/02)</h3>
<ul class=image>
  <li class=bug>
    Fixed a regression in 1.331 where previously disabled plugins and their artifacts in <tt>build.xml</tt> can cause build records to fail to load.
    (<a href="http://issues.jenkins-ci.org/browse/JENKINS-4752">issue 4752</a>)
  <li class='major bug'>
    Fixed <tt>NotExportableException</tt> when making a remote API call on a project.
    (<a href="https://hudson.dev.java.net/servlets/BrowseList?list=users&amp;by=thread&amp;from=2222483">report</a>)
  <li class=bug>
    Fixed <tt>IllegalArgumentException: name</tt>
    (<a href="http://old.nabble.com/bug-1.331-to26145963.html">report</a>)
</ul>
<h3><a name=v1.331>What's new in 1.331</a> (2009/10/30)</h3>
<ul class=image>
  <li class=bug>
    Fixed a memory leak problem with the groovysh Hudson CLI command.
    (<a href="http://issues.jenkins-ci.org/browse/JENKINS-4618">issue 4618</a>)
  <li class=bug>
    CVS changelog reports were incorrect if built from tags.
    (<a href="http://issues.jenkins-ci.org/browse/JENKINS-1816">issue 1816</a>)
  <li class=bug>
    Upstream projects list was lost when saving matrix type project.
    (<a href="http://issues.jenkins-ci.org/browse/JENKINS-3607">issue 3607</a>)
  <li class=bug>
    <tt>slave.jar</tt> now supports HTTP BASIC auth.
    (<a href="http://issues.jenkins-ci.org/browse/JENKINS-4071">issue 4071</a>)
  <li class=bug>
    Fixed a problem where taglibs defined in plugins cannot be seen from other plugins.
    (<a href="http://www.nabble.com/Declaring-jelly-tag-lib-in-plugin-and-reusing-in-another-plugin-td25890803.html">report</a>)
  <li class=bug>
    Improved the UI of taking a node offline.
  <li class=bug>
    Added improved logging for exceptions encountered when attempting to invoke Maven in Maven projects.
    (<a href="http://issues.jenkins-ci.org/browse/JENKINS-3273">issue 3273</a>)
  <li class=rfe>
    Automated tool downloads are made more robust by using HTTP download retries.
  <li class=rfe>
    SCM information is now exposed via the remote API.
  <li class=rfe>
    Added the "install-plugin" command to install plugins from CLI.
    (<a href="http://www.nabble.com/Setup-for-using-Hudson-to-deploy-into-Hudson-td25962271.html">report</a>)
</ul>
<h3><a name=v1.330>What's new in 1.330</a> (2009/10/23)</h3>
<ul class=image>
  <li class=bug>
    Fixed <tt>NoSuchMethodError</tt> error during error recovery with Maven 2.1.
    (<a href="http://issues.jenkins-ci.org/browse/JENKINS-2373">issue 2373</a>)
  <li class=bug>
    RemoteClassLoader does not persist retrieved classes with package structure
    (<a href="http://issues.jenkins-ci.org/browse/JENKINS-4657">issue 4657</a>)
  <li class=rfe>
    Update center switched over from <tt>https://hudson.dev.java.net/</tt> to <tt>http://hudson-ci.org/</tt>
  <li class=rfe>
    Use tree view to show 17-40 build artifacts on build/project pages.
    (<a href="http://issues.jenkins-ci.org/browse/JENKINS-2280">issue 2280</a>)
  <li class=rfe>
    When showing why a build is pending, Hudson now puts hyperlinks to node/label/project names.
  <li class=rfe>
    Custom workspace is now subject to the variable expansion.
    (<a href="http://issues.jenkins-ci.org/browse/JENKINS-3997">issue 3997</a>)
</ul>
<h3><a name=v1.329>What's new in 1.329</a> (2009/10/16)</h3>
<ul class=image>
  <li class=bug>
    Fixed UI selector (hetero-list) to handle nested selectors (resolves conflict between
    Promoted Builds and Parameterized Trigger plugins).
    (<a href="http://issues.jenkins-ci.org/browse/JENKINS-4414">issue 4414</a>)
  <li class=bug>
    Fixed incremental Maven build behavior to properly handle new modules without hitting NPE.
    (<a href="http://issues.jenkins-ci.org/browse/JENKINS-4624">issue 4624</a>)
  <li class=bug>
    Added the "build" CLI command that can not only schedule a new build, but also wait until its completion.
  <li class=bug>
    Made visibility rules of test result remote API consistent with those for individual test cases.
  <li class=bug>
    Fixed a bug in the HTTP Range header handling.
    (<a href="http://www.nabble.com/206-response-code-HTTP-1.1-Range-header-td25888373.html">report</a>)
  <li class=bug>
    Fixed a bug in <tt>.cvspass</tt> form field persistence.
    (<a href="http://issues.jenkins-ci.org/browse/JENKINS-4456">issue 4456</a>)
</ul>
<h3><a name=v1.328>What's new in 1.328</a> (2009/10/09)</h3>
<ul class=image>
  <li class=bug>
    Overview of all SCM polling activity was never showing any entries.
    (<a href="http://issues.jenkins-ci.org/browse/JENKINS-4609">issue 4609</a>)
  <li class=bug>
    Fixed a bogus IOException in the termination of CLI.
  <li class=bug>
    Fixed a bug in the form submission logic of the SMTP authentation configuration.
    (<a href="http://www.nabble.com/error-configuring-SMTP-Gmail-with-Hudson-td25736116.html">report</a>)
  <li class=rfe>
    Hudson shouldn't store SMTP auth password in a clear text.
    (<a href="http://www.nabble.com/error-configuring-SMTP-Gmail-with-Hudson-td25736116.html">report</a>)
  <li class=rfe>
    Improved the form validation in global e-mail configurations.
    (<a href="http://www.nabble.com/error-configuring-SMTP-Gmail-with-Hudson-td25736116.html">report</a>)
</ul>
<h3><a name=v1.327>What's new in 1.327</a> (2009/10/02)</h3>
<ul class=image>
  <li class=bug>
    Worked around a possible Windows slave hang on start up.
    (<a href="http://wiki.jenkins-ci.org/display/JENKINS//Windows+slaves+fail+to+start+via+ssh">details</a>)
  <li class=bug>
    Inability to access <tt>hudson.dev.java.net</tt> shouldn't prevent Hudson from working.
    (<a href="http://issues.jenkins-ci.org/browse/JENKINS-4590">issue 4590</a>)
  <li class=rfe>
    Added a CLI command <tt>install-tool</tt> to invoke a tool auto-installation from Hudson CLI.
    (<a href="http://www.nabble.com/Passing-env-variables-automatically-td25584186.html">report</a>)
  <li class=rfe>
    Added column on plugin updates page showing currently installed version.
  <li class=rfe>
    Build page now shows where the build was done.
  <li class=rfe>
    Job-enabling API should reject GET requests
    (<a href="http://issues.jenkins-ci.org/browse/JENKINS-3721">issue 3721</a>)
  <li class=rfe>
    Added an extension point for inserting actions across all projects without configuration.
    (<a href="http://www.nabble.com/Howto-expose-action-for-every-job-without-configuration--td25638153.html">report</a>)
  <li class=rfe>
    stdout, stderr, error details and the stack trace can be filtered out of the remote API
    representation of a test case with the depth parameter.
    (<a href="http://www.nabble.com/Change-remote-API-visibility-for-CaseResult.getStdout-getStderr-td25619046.html">discussion</a>)
</ul>
<h3><a name=v1.326>What's new in 1.326</a> (2009/09/28)</h3>
<ul class=image>
  <li class='major bug'>
    Hudson fails to update a plugin due to a bug in the up-to-date check logic.
    (<a href="http://issues.jenkins-ci.org/browse/JENKINS-4353">issue 4353</a>)
</ul>
<h3><a name=v1.325>What's new in 1.325</a> (2009/09/25)</h3>
<ul class=image>
  <li class=bug>
    Self restart was not working on Solaris 64bit JVM.
  <li class=bug>
    Fixed a possible <tt>NoSuchElementException</tt> in Hudson start up.
  <li class=bug>
    "Redeploy Maven artifacts" GUI causes NPE.
  <li class=bug>
    Permission check was missing for file mask validators.
  <li class=bug>
    Fixed a problem regarding SCM plugin evolution and SCM browser settings, as observed in the Mercurial plugin.
    (<a href="http://issues.jenkins-ci.org/browse/JENKINS-4514">issue 4514</a>)
  <li class=bug>
    Update center wasn't capable of updating bundled plugins, such as subversion.
  <li class=bug>
    Fixed a problem in the up-to-date check of the plugin extraction.
    (<a href="http://issues.jenkins-ci.org/browse/JENKINS-4353">issue 4353</a>)
  <li class=bug>
    Fixed a bug in the Debian package init script.
    (<a href="http://issues.jenkins-ci.org/browse/JENKINS-4304">issue 4304</a>)
  <li class=bug>
    Fixed an NPE in <tt>MavenBuild$RunnerImpl.decideWorkspace</tt>
    (<a href="http://issues.jenkins-ci.org/browse/JENKINS-4226">issue 4226</a>)
  <li class=bug>
    "Test e-mail" feature in the system configuration page wasn't taking most of the parameters from the current values of the form.
    (<a href="http://issues.jenkins-ci.org/browse/JENKINS-3983">issue 3983</a>)
  <li class=rfe>
    If a Maven project is built with "-N" or "--non-recursive" in the goals, it will not attempt to
    load and parse the POMs for any modules defined in the root POM.
    (<a href="http://issues.jenkins-ci.org/browse/JENKINS-4491">issue 4491</a>)
  <li class=rfe>
    Update center will create <tt>*.bak</tt> files to make it easier for manual roll back of botched upgrades.
  <li class=rfe>
    Vastly improved the default MIME type table of the built-in servlet container. 
  <li class=rfe>
    Javadoc location is now subject to the variable expansions.
    (<a href="http://issues.jenkins-ci.org/browse/JENKINS-3942">issue 3942</a>)
  <li class=rfe>
    JNLP clients now report the reason when the connection is rejected by the master.
    (<a href="http://issues.jenkins-ci.org/browse/JENKINS-3889">issue 3889</a>)
</ul>
<h3><a name=v1.324>What's new in 1.324</a> (2009/09/18)</h3>
<ul class=image>
  <li class=bug>
    Added call to MailSender in RunnerImpl.cleanUp so that mail gets sent for top-level Maven project as well as individual modules. This means mail will be sent if there are POM parsing errors, etc.
    (<a href="http://issues.jenkins-ci.org/browse/JENKINS-1066">issue 1066</a>)
  <li class=bug>
    Default value for password parameter in a parameterized project was not saved.
    (<a href="http://issues.jenkins-ci.org/browse/JENKINS-4333">issue 4333</a>)
  <li class=bug>
    Run sequentially option for Matrix project was not visible unless Axes was checked.
    (<a href="http://issues.jenkins-ci.org/browse/JENKINS-4366">issue 4366</a>)
  <li class=bug>
    Fix launching Windows slave for slave name with space or other characters needed encoding.
    (<a href="http://issues.jenkins-ci.org/browse/JENKINS-4392">issue 4392</a>)
  <li class=bug>
    Support authentication when running java -jar hudson-core-*.jar using username/password
    included in HUDSON_HOME URL; also removed dependency on winstone.jar.
    (<a href="http://issues.jenkins-ci.org/browse/JENKINS-4400">issue 4400</a>)
  <li class=bug>
    Fixed links on age values in JUnit test reports.
    (<a href="http://issues.jenkins-ci.org/browse/JENKINS-4402">issue 4402</a>)
  <li class=bug>
    Maven project POM parser now ignores empty modules or modules only containing whitespace,
    matching Maven's behavior.
    (<a href="http://issues.jenkins-ci.org/browse/JENKINS-4442">issue 4442</a>)
  <li class=bug>
    Fixed setting of "blockBuildWhenUpstreamBuilding" for AbstractProject - wasn't being set at all, or displayed.
    (<a href="http://issues.jenkins-ci.org/browse/JENKINS-4423">issue 4423</a>)
  <li class=bug>
    Handling of URLs with encoded character at end of a path component did not work in 1.323.
    (<a href="http://issues.jenkins-ci.org/browse/JENKINS-4454">issue 4454</a>)
  <li class=bug>
    Fixed some field validators to work for values including + character.
  <li class=bug>
    Fixed the charset encoding handling when different encodings are involved between the master and slaves.
    (<a href="http://www.nabble.com/Build-log%27s-charset-problem.-td25424831.html">patch</a>)
  <li class=bug>
    Fixed a bug in the workspace archive support.
    (<a href="http://issues.jenkins-ci.org/browse/JENKINS-4039">issue 4039</a>)
  <li class=rfe>
    Added client-side validator for required fields and used this to replace some AJAX calls.
  <li class=rfe>
    JNLP clients perform periodic ping to detect terminated connections and recover automatically.
    (<a href="http://www.nabble.com/Trying-to-investigate-JNLP-disconnection-issues-to25467992.html">report</a>)
</ul>
<h3><a name=v1.323>What's new in 1.323</a> (2009/09/04)</h3>
<ul class=image>
  <li class=bug>
    Creation of symlinks failed (or created in wrong location) since 1.320.
    (<a href="http://issues.jenkins-ci.org/browse/JENKINS-4301">issue 4301</a>)
  <li class=bug>
    Fixed a NoClassDefFoundError problem that happens in remoting+maven+3rd plugin combo.
    <a href="http://www.nabble.com/NoClassDefFoundError%3A-hudson-maven-MavenBuildProxy%24BuildCallable-td24719002.html#a24719002">report</a>
  <li class=bug>
    Raw console output was doing XML escaping for '&amp;' and '&lt;' but it shouldn't.
  <li class=bug>
    Manually wiping out a workspace from GUI can cause NPE with some SCM plugins.
  <li class=bug>
    Fixed <tt>ClassCastException</tt> in JavaMail with some application servers.
    (<a href="http://issues.jenkins-ci.org/browse/JENKINS-1261">issue 1261</a>)
  <li class=bug>
    Fixed a bug in the tabular display of matrix projects.
    (<a href="http://issues.jenkins-ci.org/browse/JENKINS-4245">issue 4245</a>)
  <li class=bug>
    Avoid division by zero error in swap space monitor.
    (<a href="http://issues.jenkins-ci.org/browse/JENKINS-4284">issue 4284</a>)
  <li class=bug>
    Avoid duplicate My Views links after Reload configuration from disk.
    (<a href="http://issues.jenkins-ci.org/browse/JENKINS-4272">issue 4272</a>)
  <li class=bug>
    Removed need for hack that lowered build health scores by one, so now 4/5 is reported as 80 instead of 79.
    (<a href="http://issues.jenkins-ci.org/browse/JENKINS-4286">issue 4286</a>)
  <li class=bug>
    Fixed renaming a job to a name that includes a + character.
  <li class=bug>
    Matrix project did not properly handle axis values with some special characters such as slash.
    (<a href="http://issues.jenkins-ci.org/browse/JENKINS-2670">issue 2670</a>)
  <li class=rfe>
    Added validation for axis names in Matrix project.
  <li class=rfe>
    Ajax validator for name of a new job now warns about invalid characters.
  <li class=rfe>
    Maven builder in freestyle projects now supports "Use private repository" option.
    (<a href="http://issues.jenkins-ci.org/browse/JENKINS-4205">issue 4205</a>)
  <li class=rfe>
    Maven incremental builds now rebuild failed/unstable modules from previous builds, even if they are unchanged.
    (<a href="http://issues.jenkins-ci.org/browse/JENKINS-4152">issue 4152</a>)
  <li class=rfe>
    Labels are listed in lexicographic order.
    (<a href="http://www.nabble.com/selenium-grid-overview%3A-labels-sometimes-inversed-td25049542.html">report</a>)
  <li class=rfe>
    Labels for nodes are shown in a tag cloud style.
    (<a href="http://www.nabble.com/labels---tagcloud-style-display-td25131812.html">patch</a>)
  <li class=rfe>
    Exposing load statistics to the remote API.
    (<a href="http://www.nabble.com/time-in-queue-td25127970.html">report</a>)
  <li class=rfe>
    Make dynamic labelling of nodes clearer and easier to work with.
  <li class=rfe>
    Plugins can mark themselves as incompatible with earlier versions to notify users during upgrade.
    (<a href="http://issues.jenkins-ci.org/browse/JENKINS-4056">issue 4056</a>)
  <li class=rfe>
    Footer now includes a timestamp.
  <li class=rfe>
    Advanced option now available for all project types to keep builds in queue while upstream projects are building. Off by default.
    (<a href="http://issues.jenkins-ci.org/browse/JENKINS-1938">issue 1938</a>)
  <li class=rfe>
    Fixed a bug in Winstone that hides the root cause of exceptions. 
</ul>
<h3><a name=v1.322>What's new in 1.322</a> (2009/08/28)</h3>
<ul class=image>
  <li class="major bug">
    NPE in Subversion polling problem.
    (<a href="http://issues.jenkins-ci.org/browse/JENKINS-4299">issue 4299</a>)
  <li class="major bug">
    Changing credential in Subversion can still result in "svn authentication cancelled"
    (<a href="http://issues.jenkins-ci.org/browse/JENKINS-3936">issue 3936</a>)
  <li class=bug>
    Debian init script now uses "su" to properly initialize the environment.
    (<a href="http://issues.jenkins-ci.org/browse/JENKINS-4304">issue 4304</a>)
</ul>
<h3><a name=v1.321>What's new in 1.321</a> (2009/08/21)</h3>
<ul class=image>
  <li class='major bug'>
    "Tag this build" was failing.
    (<a href="http://issues.jenkins-ci.org/browse/JENKINS-4018">issue 4018</a>)
  <li class='major bug'>
    Build history AJAX update was buggy.
  <li class=bug>
    Failed Junit tests will display error message and stacktrace even when no
    additional TestDataPublishers are attached to the project.
    (<a href="http://issues.jenkins-ci.org/browse/JENKINS-4257">issue 4257</a>)
  <li class=bug>
    Maven test failures will again properly mark a build as unstable,
    even if later task segments are successful.
    (<a href="http://issues.jenkins-ci.org/browse/JENKINS-4177">issue 4177</a>)
  <li class=bug>
    Matrix permissions with LDAP now properly validates group names using configured
    prefix and case settings; added help text about these settings.
    (<a href="http://issues.jenkins-ci.org/browse/JENKINS-3459">issue 3459</a>)
  <li class=bug>
    Improved the debian package to set <tt>USER</tt> and <tt>HOME</tt>.
    (<a href="http://www.nabble.com/Debian-Hudson-daemon-runs-as-separate-user-but-still-env-reports--USER%3Droot-td24979804.html">report</a>)
  <li class=bug>
    Failed to look up an e-mail address for LDAP users shouldn't cause a build to fail.
    (<a href="http://www.nabble.com/Build-fails-with-FATAL%3A-Bad-credentials-td25005592.html">report</a>)
  <li class=bug>
    Fixed a possible NPE in <tt>Hudson.removeNode</tt>
    (<a href="http://www.nabble.com/problems-adding-deleting-nodes-p24999793.html">report</a>)
  <li class=bug>
    Debian start-up script should inherit <tt>LANG</tt> and other key environment variables.
  <li class=bug>
    Dynamic label computation wasn't re-done properly for the master node.
    (<a href="http://issues.jenkins-ci.org/browse/JENKINS-4235">issue 4235</a>)
  <li class=bug>
    Form validation for the remote FS root of slaves was not functioning.
  <li class=bug>
    Privilege escalation on Solaris without username was not working.
  <li class=bug>
    Hudson can make mistakes in binding plugins to their right /plugin/NAME/ URLs.
    (<a href="http://www.nabble.com/Custom-Plugin---No-external-resources-available-td25064554.html">report</a>)
  <li class=bug>
    Hudson wasn't working on WebLogic on Windows.
    (<a href="http://www.nabble.com/Re%3A-Hudson-on-Weblogic-10.3-td25038378.html#a25043415">report</a>)
  <li class=bug>
    Fix New Job and Edit View links when default view is not "All" jobs.
    (<a href="http://issues.jenkins-ci.org/browse/JENKINS-4212">issue 4212</a>)
  <li class=bug>
    Revert logger settings when a log recorder is deleted.
    (<a href="http://issues.jenkins-ci.org/browse/JENKINS-4201">issue 4201</a>)
  <li class=bug>
    Add xml header on RSS/atom feeds and fix RSS URLs in header for non-default views.
    (<a href="http://issues.jenkins-ci.org/browse/JENKINS-4080">issue 4080</a>,
     <a href="http://issues.jenkins-ci.org/browse/JENKINS-4081">issue 4081</a>)
  <li class=rfe>
    Plugin installation / Hudson upgrade are made more robust in the face of possible connection abortion.
    (<a href="http://www.ashlux.com/wordpress/2009/08/14/hudson-and-the-sonar-plugin-fail-maveninstallation-nosuchmethoderror/comment-page-1/#comment-26">report</a>)
  <li class=rfe>
    Global and per-node environment vars are made available to SCM checkout.
    (<a href="http://issues.jenkins-ci.org/browse/JENKINS-4124">issue 4124</a>)
  <li class=rfe>
    You can designate certain combinations in a matrix project as "touchstone builds". These will
    be run first, and the rest of the combinations will run if the touchstone builds are successful.
    (<a href="http://issues.jenkins-ci.org/browse/JENKINS-1613">issue 1613</a>)
  <li class=rfe>
    Added <tt>BUILD_URL</tt> and <tt>JOB_URL</tt> to the exposed environment variables.
    (<a href="http://www.nabble.com/url-for-job-td25015395.html">request</a>)
  <li class=rfe>
    Added <tt>restart</tt> CLI command.
</ul>
<h3><a name=v1.320>What's new in 1.320</a> (2009/08/14)</h3>
<ul class=image>
  <li class=bug>
    Fixed an encoding problem in CVS changelog calculation.
    (<a href="http://issues.jenkins-ci.org/browse/JENKINS-3979">issue 3979</a>)
  <li class='bug'>
    Environment variables are considered in test paths.
    (<a href="http://issues.jenkins-ci.org/browse/JENKINS-3451">issue 3451</a>)
  <li class='bug'>
    A failing test is recorded when JUnit XML is invalid
    (<a href="http://issues.jenkins-ci.org/browse/JENKINS-3149">issue 3149</a>)
  <li class=bug>
    Fixed possible <tt>Unable to call getCredential. Invalid object ID</tt> race problem.
    (<a href="http://issues.jenkins-ci.org/browse/JENKINS-4176">issue 4176</a>)
  <li class='bug'>
    If the timing coincides between polling and build, Hudson ended up creating multiple workspaces for the same job,
    even when concurrent build is off.
    (<a href="http://issues.jenkins-ci.org/browse/JENKINS-4202">issue 4202</a>)
  <li class='bug'>
    Fixed a "Releasing unallocated workspace" assertion error.
    (<a href="http://issues.jenkins-ci.org/browse/JENKINS-4206">issue 4206</a>)
  <li class='bug'>
    Fixed NPE in various Maven reporters caused by Hudson core problem.
    (<a href="http://issues.jenkins-ci.org/browse/JENKINS-4192">issue 4192</a>)
  <li class=bug>
    Show warning if zero value entered for #builds/#days to save for discarding old builds
    (<a href="http://issues.jenkins-ci.org/browse/JENKINS-4110">issue 4110</a>)
  <li class=rfe>
    Added <tt>create-job</tt> CLI command.
  <li class=rfe>
    Hudson now tracks why a slave is put offline.
    (<a href="http://issues.jenkins-ci.org/browse/JENKINS-2431">issue 2431</a>)
  <li class='rfe'>
    User-settable descriptions for tests.
  <li class='rfe'>
    A history page with test count and duration charts.
    (<a href="http://issues.jenkins-ci.org/browse/JENKINS-2228">issue 2228</a>)
  <li class='rfe'>
    A collapsible panel with test error details on the overview pages.
  <li class='rfe'>
    Skipped tests counts are included in tables.
    (<a href="http://issues.jenkins-ci.org/browse/JENKINS-1820">issue 1820</a>)
  <li class='rfe'>
    New tests are shown in bold.
    (<a href="http://issues.jenkins-ci.org/browse/JENKINS-2046">issue 2046</a>)
  <li class='major rfe'>
    JUnit report improvements: A new extension point for contributing to test reports.
</ul>
<h3><a name=v1.319>What's new in 1.319</a> (2009/08/08)</h3>
<ul class=image>
  <li class=bug>
    Improved the start up error handling with <tt>slave.jar -jnlpUrl</tt> option.
    (<a href="http://www.nabble.com/Windows-slave-unable-to-connect-after-upgrade-to-1.317-td24726491.html">report</a>)
  <li class=bug>
    Made hetero-list's include of descriptor config pages optional, so
    that descriptors without config.jelly files don't break page rendering.
    (<a href="http://www.nabble.com/claim-plugin-text-finder-plugin-conflict-tc24535708.html">See
    here for background.</a>
  <li class=bug>
    Moved Maven help files to maven-plugin.
    (<a href="http://issues.jenkins-ci.org/browse/JENKINS-3527">issue 3527</a>)
  <li class=bug>
    Hudson shouldn't immediately launch a slave newly created via copy.
    <a href="http://www.nabble.com/copying-slave-td24791624.html">report</a>
  <li class=rfe>
    Added support for optional alternate Maven settings file for use
    in embedded Maven for POM parsing as well as actual Maven
    execution.
    (<a href="http://issues.jenkins-ci.org/browse/JENKINS-2575">issue 2575</a>)
  <li class=rfe>
    Added a test button to the PAM configuration to make sure Hudson has read access to
    /etc/shadow
    (<a href="http://www.nabble.com/pam-auth-issues-td24698467.html">report</a>)
  <li class=rfe>
    Users can define their own views
  <li class=rfe>
    Added a /me url that points to the current user
  <li class=rfe>
    Added a new password parameter type to the parameterized builds.
    (<a href="http://www.nabble.com/Creating-a-new-parameter-Type-%3A-Masked-Parameter-td24786554.html">report</a>)
  <li class=rfe>
    Matrix projects can now run sequentially
    (<a href="http://issues.jenkins-ci.org/browse/JENKINS-3028">issue 3028</a>)
  <li class='major rfe'>
    Hudson now allows builds of a single project to execute concurrently.
</ul>
<h3><a name=v1.318>What's new in 1.318</a> (2009/07/31)</h3>
<ul class=image>
  <li class=bug>
    Removed a problematic MIME type entry that prevents Hudson from deploying on JOnAS.
    (<a href="http://www.nabble.com/Error-with-mime-type--%27application-xslt%2Bxml%27-when-deploying-hudson-1.316-in-jonas-td24740489.html">report</a>)
  <li class=bug>
    Hudson can't restart itself on Mac, so don't pretend that it can.
    (<a href="http://www.nabble.com/Restarting-hudson-not-working-on-MacOS--to24641779.html">report</a>)
  <li class=bug>
    Fixed Maven plugin to properly use private repository (when
    specified) when parsing POMs.
    (<a href="http://issues.jenkins-ci.org/browse/JENKINS-4102">issue 4102</a>)
  <li class=bug>
    Edit Description worked incorrectly when default view is changed from All jobs.
    (<a href="http://issues.jenkins-ci.org/browse/JENKINS-4070">issue 4070</a>)
  <li class=bug>
    Fixed a bug in JDK auto-installation to Windows with directories with whitespaces.
    (<a href="http://issues.jenkins-ci.org/browse/JENKINS-4118">issue 4118</a>)
  <li class=rfe>
    Added support for incremental Maven project builds,
    using <a href="http://docs.codehaus.org/display/MAVEN/Make+Like+Reactor+Mode">Maven's
    make-like reactor mode</a>.
  <li class=rfe>
    Script console can now see classes from all the plugins, not just core.
    (<a href="http://issues.jenkins-ci.org/browse/JENKINS-4086">issue 4086</a>)
  <li class=rfe>
    <tt>slave.jar</tt> now has the <tt>-auth</tt> option to specify the credential for accessing Hudson
    (<a href="http://www.nabble.com/Hudson-Linux-Master-%2B-Windows-Slave-issues-to24679421.html">report</a>)
  <li class=rfe>
    Debian package now depends on <tt>java2-runtime-headless</tt> instead of <tt>java2-runtime</tt>
  <li class=rfe>
    Actions can now contribute environment variables.
    (<a href="http://www.nabble.com/Plugin-dev%3A-Builder-and-the-exporting-of-environment-variables.-td24676833.html">report</a>)
  <li class=rfe>
    Modified the reconnection logic for slaves connecting via JNLP so that it works better with protected Hudson.
    (<a href="http://www.nabble.com/more-lenient-retry-logic-in-Engine.waitForServerToBack-td24703172.html">report</a>)
</ul>
<h3><a name=v1.317>What's new in 1.317</a> (2009/07/24)</h3>
<ul class=image>
  <li class=bug>
    Fixed a bug in inferring root DN in non-anonymous LDAP environment.
      (<a href="http://www.nabble.com/Hudson-non-anonymous-LDAP-broken---td24529557.html">report</a>)
  <li class=bug>
    Fixed a MissingResourceException for "Ajp13Listener.ShortPacket"
    (<a href="http://issues.jenkins-ci.org/browse/JENKINS-4053">issue 4053</a>)
  <li class=bug>
    Fixed 500 error when requesting the zip URL.
    (<a href="http://issues.jenkins-ci.org/browse/JENKINS-4039">issue 4039</a>)
  <li class=bug>
    Debian package now has 750 permission on /var/run/hudson and /var/lib/hudson to make ssh work
    (<a href="http://issues.jenkins-ci.org/browse/JENKINS-4047">issue 4047</a>)
  <li class=bug>
    Fixed <tt>LinkageError</tt> in PAM authentication on Solaris.
    (<a href="http://issues.jenkins-ci.org/browse/JENKINS-3546">issue 3546</a>)
  <li class=bug>
    Fixed a JDK path separator issue between Windows master and Unix slaves.
  <li class=bug>
    Fixed a memory leak in the remoting layer.
    (<a href="http://issues.jenkins-ci.org/browse/JENKINS-4045">issue 4045</a>)
  <li class=bug>
    Fixed Maven dependency build order logic.
    (<a href="http://issues.jenkins-ci.org/browse/JENKINS-2736">issue 2736</a>)
  <li class=bug>
    Renaming views and jobs, and deleting jobs should use POST instead of GET.
    (<a href="http://www.nabble.com/Changing-some-GETs-to-POSTs-td24401229.html">discussion</a>)
  <li class=rfe>
    Improved the error diagnosis of "Processing failed due to a bug in the code"
  <li class=rfe>
    Slaves expose more information via the remote API now.
  <li class=rfe>
    Exported BUILD_ID to the remote API.
    (<a href="http://www.nabble.com/How-get-BUILD_ID-from-other-project-in-Hudson-td24588627.html">report</a>)
  <li class=rfe>
    Don't let the slave TCP/IP connection port failure to prevent Hudson start up.
    (<a href="http://www.nabble.com/%22java.net.BindException%3A-Address-already-in-use%22-blocks-Hudson-td24549943.html">report</a>)
  <li class=rfe>
    If the user sets up "Hudson's own" security realm, UI now asks the first admin user to be created.
  <li class=rfe>
    Windows service now does log rotation and handles whitespace in path correctly.
    (This is only applicable to newly installed services.)
    (<a href="http://www.nabble.com/Windows-Service%3A-Error-193%3A-***-is-not-a-valid-Win32-application.-td24586795.html">report</a>)
</ul>
<h3><a name=v1.316>What's new in 1.316</a> (2009/07/17)</h3>
<ul class=image>
  <li class=bug>
    Matrix configuration should show a test trend.
    (<a href="http://issues.jenkins-ci.org/browse/JENKINS-840">issue 840</a>)
  <li class=bug>
    Fixed a possible NPE in installing Windows service.
    (<a href="http://d.hatena.ne.jp/ushiday/20090708">report</a>)
  <li class=bug>
    Fixed a possible NPE in <tt>CrumbFilter.getCrumbIssuer</tt>.
    (<a href="http://issues.jenkins-ci.org/browse/JENKINS-3986">issue 3986</a>)
  <li class=bug>
    Login may result in 403 if the user realm is delegated to container.
    (<a href="http://issues.jenkins-ci.org/browse/JENKINS-1235">issue 1235</a>)
  <li class=bug>
    The <tt>--logfile</tt> option stopped working on Windows.
    (<a href="http://issues.jenkins-ci.org/browse/JENKINS-3272">issue 3272</a>)
  <li class=bug>
    On-demand retention policy almost immediately turns off slaves.
    (<a href="http://issues.jenkins-ci.org/browse/JENKINS-3972">issue 3972</a>)
  <li class=bug>
    Fixed "incomplete LifecycleExecutor" warning with Maven 2.2
    (<a href="http://issues.jenkins-ci.org/browse/JENKINS-2373">issue 2373</a>)
  <li class=bug>
    Fixed a bug in Winstone that may result in "unable to create new native thread" error
    (<a href="http://www.nabble.com/OutOfMemoryError-on-all-jobs-after-a-while-td24408800.html">report</a>)
  <li class=bug>
    Fixed a possible NPEs with the slavestatus plugin.
    (<a href="http://www.nabble.com/Hudson-throws-NPE-after-upgrade-to-1.1315-td24476619.html">report</a>)
  <li class=bug>
    Fixed a possible StringIndexOutOfBoundsException with Windows process execution.
    (<a href="http://issues.jenkins-ci.org/browse/JENKINS-4034">issue 4034</a>)
  <li class=bug>
    Fixed an NPE when environment variables are enabled but no variables are set.
    (<a href="http://issues.jenkins-ci.org/browse/JENKINS-4032">issue 4032</a>)
  <li class=rfe>
    Added <tt>ibm-web-bnd.xmi</tt> to simplify the automated deployment with WebSphere.
    (<a href="http://issues.jenkins-ci.org/browse/JENKINS-3270">issue 3270</a>)
  <li class=rfe>
    When deleting the workspace of a matrix project, do so for all configurations.
    (<a href="http://issues.jenkins-ci.org/browse/JENKINS-3087">issue 3087</a>)
  <li class=rfe>
    Enclose URLs in angle brackets when sending mail.
    (<a href="http://issues.jenkins-ci.org/browse/JENKINS-3647">issue 3647</a>)
  <li class=rfe>
    Plugins can now hide classes in the core so that they can ship their own versions.
    (<a href="http://www.nabble.com/jaxen-JDOM-classloading-issues.-td24459951.html">report</a>)
  <li class=rfe>
    The default view is now configurable.
  <li class=rfe>
    Tentatively added additional extension points to control queue behaviors.
    (<a href="http://www.nabble.com/Queue-handling-contribution-td24322512.html">patch</a>)
  <li class=rfe>
    Added support for proxy authentication on non-NTLM systems
    (<a href="http://issues.jenkins-ci.org/browse/JENKINS-1920">issue 1920</a>)
  <li class=rfe>
    Added MIME type mapping for several well-known file extensions so that it works everywhere.
    (<a href="http://issues.jenkins-ci.org/browse/JENKINS-3803">issue 3803</a>)
</ul>
<h3><a name=v1.315>What's new in 1.315</a> (2009/07/10)</h3>
<ul class=image>
  <li class=bug>
    Hudson failed to notice a build result status change if aborted builds
    were in the middle.
    (<a href="http://www.nabble.com/Losing-build-state-after-aborts--td24335949.html">report</a>)
  <li class=bug>
    TCP/IP hostname calculation of slaves may fail due in high latency network.
    (<a href="http://issues.jenkins-ci.org/browse/JENKINS-3981">issue 3981</a>)
  <li class=bug>
    Expose MAVEN_OPTS as env. var, in addition to set it to Maven JVM.
    (<a href="http://issues.jenkins-ci.org/browse/JENKINS-3644">issue 3644</a>)
  <li class=bug>
    Fixed winp.dll load problem on WebSphere
    (<a href="http://www.nabble.com/winp.dll-problem-still-exists-td24390682.html">report</a>)
  <li class=bug>
    Subversion checkouts created files for symlinks
    (<a href="http://issues.jenkins-ci.org/browse/JENKINS-3949">issue 3949</a>)
  <li class=rfe>
    Hudson CLI now tries to connect to Hudson via plain TCP/IP, then fall back to tunneling over HTTP.
  <li class=rfe>
    Added ability to exclude by author and revision property with Subversion polling trigger.
  <li class=rfe>
    CLI slave agents show details of how it failed to connect.
    (<a href="http://www.nabble.com/Can%27t-start-a-slave-via-JNLP-td24363116.html">report</a>)
</ul>
<h3><a name=v1.314>What's new in 1.314</a> (2009/07/02)</h3>
<ul class=image>
  <li class=bug>
    Fixed a possible "Cannot create a file when that file already exists" error in managed Windows slave launcher.
    <a href="http://www.nabble.com/%22Cannot-create-a-file-when-that-file-already-exists%22---huh--td23949362.html#a23950643">report</a>
  <li class=bug>
    Made Hudson more robust in parsing <tt>CVS/Entries</tt>
    <a href="http://www.nabble.com/Exception-while-checking-out-from-CVS-td24256117.html">report</a>
  <li class=bug>
    Fixed a regression in the <tt>groovy</tt> CLI command
    <a href="http://d.hatena.ne.jp/tanamon/20090630/1246372887">report</a>
  <li class='major bug'>
    Fixed regression in handling of usernames containing <code>&lt;</code>, often used by Mercurial.
    (<a href="http://issues.jenkins-ci.org/browse/JENKINS-3964">issue 3964</a>)
  <li class=rfe>
    Allow Maven projects to have their own artifact archiver settings.
    (<a href="http://issues.jenkins-ci.org/browse/JENKINS-3289">issue 3289</a>)
</ul>
<h3><a name=v1.313>What's new in 1.313</a> (2009/06/26)</h3>
<ul class=image>
  <li class=bug>
    Added copy-job, delete-job, enable-job, and disable-job command.
  <li class=bug>
    Fixed a bug in the non-ASCII character handling in remote bulk file copy.
    (<a href="http://www.nabble.com/WG%3A-Error-when-saving-Artifacts-td24106649.html">report</a>)
  <li class=rfe>
    Supported self restart on all containers in Unix
    (<a href="http://www.nabble.com/What-are-your-experiences-with-Hudson-and-different-containers--td24075611.html">report</a>)
  <li class=rfe>
    Added Retry Logic to SCM Checkout
  <li class=bug>
    Fix bug in crumb validation when client is coming through a proxy.
    (<a href="http://issues.jenkins-ci.org/browse/JENKINS-3854">issue 3854</a>)
  <li class=bug>
    Replaced "appears to be stuck" with an icon.
    (<a href="http://issues.jenkins-ci.org/browse/JENKINS-3891">issue 3891</a>)
  <li class=bug>
    WebDAV deployment from Maven was failing with VerifyError.
  <li class=bug>
    Subversion checkout/update gets in an infinite loop when a previously valid password goes invalid.
    (<a href="http://issues.jenkins-ci.org/browse/JENKINS-2909">issue 2909</a>)
</ul>
<h3><a name=v1.312>What's new in 1.312</a> (2009/06/23)</h3>
<ul class=image>
  <li class=bug>
    1.311 jars were not properly signed
  <li class=bug>
    Subversion SCM browsers were not working.
    (<a href="http://www.nabble.com/Build-311-breaks-change-logs-td24150221.html">report</a>)
</ul>
<h3><a name=v1.311>What's new in 1.311</a> (2009/06/19)</h3>
<ul class=image>
  <li class=bug>
    Gracefully handle IBM JVMs on PowerPC.
    (<a href="http://issues.jenkins-ci.org/browse/JENKINS-3875">issue 3875</a>)
  <li class=bug>
    Fixed NPE with GlassFish v3 when CSRF protection is on.
    (<a href="http://issues.jenkins-ci.org/browse/JENKINS-3878">issue 3878</a>)
  <li class=bug>
    Fixed a bug in CLI where the state of command executions may interfere with each other.
  <li class=bug>
    CLI should handle the situation gracefully if the server doesn't use crumb.
  <li class=bug>
    Fixed a performance problem in CLI execution.
  <li class=bug>
    Don't populate the default value of the Subversion local directory name.
    (<a href="http://www.nabble.com/Is-%22%22Local-module-directory%22-really-optional--td24035475.html">report</a>)
  <li class=rfe>
    Integrated SVNKit 1.3.0
  <li class=rfe>
    Implemented more intelligent polling assisted by <tt>commit-hook</tt> from SVN repository. 
    (<a href="http://wiki.jenkins-ci.org/display/JENKINS//Subversion+post-commit+hook">details</a>)
  <li class=rfe>
    Subversion support is moved into a plugin to isolate SVNKit that has GPL-like license.
  <li class=rfe>
    Fixed a performance problem in master/slave file copy.
    (<a href="http://issues.jenkins-ci.org/browse/JENKINS-3799">issue 3799</a>)
  <li class=rfe>
    Set time out to avoid infinite hang when SMTP servers don't respond in time.
    (<a href="http://www.nabble.com/Lockup-during-e-mail-notification.-td23718820.html">report</a>)
</ul>
<h3><a name=v1.310>What's new in 1.310</a> (2009/06/14)</h3>
<ul class=image>
  <li class=bug>
    Ant/Maven installers weren't setting the file permissions on Unix.
    (<a href="http://issues.jenkins-ci.org/browse/JENKINS-3850">issue 3850</a>)
  <li class=bug>
    Fixed cross-site scripting vulnerabilities, thanks to Steve Milner.
  <li class=bug>
    Changing number of executors for master node required Hudson restart.
    (<a href="http://issues.jenkins-ci.org/browse/JENKINS-3092">issue 3092</a>)
  <li class=bug>
    Improved validation and help text regarding when number of executors setting may be zero.
    (<a href="http://issues.jenkins-ci.org/browse/JENKINS-2110">issue 2110</a>)
  <li class=bug>
    NPE fix in the remote API if @xpath is used without @exclude.
    (<a href="http://www.nabble.com/Adding-Remote-API-support-to-findbugs-and-emma-plugins-td23819499.html">patch</a>)
  <li class=rfe>
    Expose the node name as 'NODE_NAME' environment varilable to build.
  <li class=rfe>
    Added a CLI command to clear the job queue.
    (<a href="http://www.nabble.com/cancel-all--td23930886.html">report</a>)
  <li class=rfe>
    Sundry improvements to automatic tool installation. You no longer need to configure an absolute tool home directory. Also some Unix-specific fixes.
  <li class='major rfe'>
    Generate nonce values to prevent cross site request forgeries. Extension point to customize the nonce generation algorithm.
</ul>
<h3><a name=v1.309>What's new in 1.309</a> (2009/05/31)</h3>
<ul class=image>
  <li class=bug>
    Reimplemented JDK auto installer to reduce Hudson footprint by 5MB. This also fix a failure to run on JBoss.
   (<a href="http://www.nabble.com/Hudson-1.308-seems-to-be-broken-with-Jboss-td23780609.html">report</a>)
</ul>
<h3><a name=v1.308>What's new in 1.308</a> (2009/05/28)</h3>
<ul class=image>
  <li class=bug>
    Unit test trend graph was not displayed if there's no successful build.
   (<a href="http://www.nabble.com/Re%3A-Test-Result-Trend-plot-not-showing-p23707741.html">report</a>)
  <li class=bug>
    init script (<tt>$HUDSON_HOME/init.groovy</tt>) is now run with uber-classloader.
  <li class=bug>
    Maven2 projects may fail with "Cannot lookup required component".
    (<a href="http://issues.jenkins-ci.org/browse/JENKINS-3706">issue 3706</a>)
  <li class=bug>
    Toned down the form validation of JDK, Maven, Ant installations given that we can now auto-install them.
  <li class=rfe>
    Ant can now be automatically installed from ant.apache.org.
  <li class=rfe>
    Maven can now be automatically installed from maven.apache.org.
</ul>
<h3><a name=v1.307>What's new in 1.307</a> (2009/05/22)</h3>
<ul class=image>
  <li class=bug>
    AbstractProject.doWipeOutWorkspace() wasn't calling SCM.processWorkspaceBeforeDeletion.
    (<a href="http://issues.jenkins-ci.org/browse/JENKINS-3506">issue 3506</a>)
  <li class=bug>
    <tt>X-Hudson</tt> header was sent for all views, not just the top page.
    (<a href="http://www.netbeans.org/issues/show_bug.cgi?id=165067">report</a>)
  <li class=bug>
    Remote API served incorrect absolute URLs when Hudson is run behind a reverse proxy.
    (<a href="http://www.netbeans.org/issues/show_bug.cgi?id=165067">report</a>)
  <li class=bug>
    Further improved the JUnit report parsing.
    (<a href="http://www.nabble.com/NPE-%28Fatal%3A-Null%29-in-recording-junit-test-results-td23562964.html">report</a>)
  <li class=bug>
    External job monitoring was ignoring the possible encoding difference between Hudson and the remote machine that executed the job.
    (<a href="http://www.nabble.com/windows%E3%81%AEhudson%E3%81%8B%E3%82%89ssh%E3%82%B9%E3%83%AC%E3%83%BC%E3%83%96%E3%82%92%E4%BD%BF%E3%81%86%E3%81%A8%E3%81%8D%E3%81%AE%E6%96%87%E5%AD%97%E3%82%B3%E3%83%BC%E3%83%89%E5%8F%96%E3%82%8A%E6%89%B1%E3%81%84%E3%81%AB%E3%81%A4%E3%81%84%E3%81%A6-td23583532.html">report</a>)
  <li class=bug>
    Slave launch log was doing extra buffering that can prevent error logs (and so on) from showing up instantly.
    (<a href="http://www.nabble.com/Selenium-Grid-Plugin-tp23481283p23486010.html">report</a>)
  <li class=bug>
    Some failures in Windows batch files didn't cause Hudson to fail the build.
    (<a href="http://www.nabble.com/Propagating-failure-in-Windows-Batch-actions-td23603409.html">report</a>)
</ul>
<h3><a name=v1.306>What's new in 1.306</a> (2009/05/16)</h3>
<ul class=image>
  <li class=bug>
    Maven 2.1 support was not working on slaves.
    (<a href="http://www.nabble.com/1.305-fully-break-native-maven-support-td23575755.html">report</a>)
</ul>
<h3><a name=v1.305>What's new in 1.305</a> (2009/05/16)</h3>
<ul class=image>
  <li class=bug>
    Fixed a bug that caused Hudson to delete slave workspaces too often.
    (<a href="http://issues.jenkins-ci.org/browse/JENKINS-3653">issue 3653</a>)
  <li class=bug>
    If distributed build isn't enabled, slave selection drop-down shouldn't be displayed in the job config.
  <li class=bug>
    Added support for Svent 2.x SCM browsers.
    (<a href="http://issues.jenkins-ci.org/browse/JENKINS-3357">issue 3357</a>)
  <li class=bug>
    Fixed unexpanded rootURL in CLI. 
    (<a href="http://d.hatena.ne.jp/masanobuimai/20090511#1242050331">report</a>)
  <li class=bug>
    Trying to see the generated maven site results in 404.
    (<a href="http://issues.jenkins-ci.org/browse/JENKINS-3497">issue 3497</a>)
  <li class=rfe>
    Long lines in console output are now wrapped in most browsers.
  <li class='major rfe'>
    Hudson can now automatically install JDKs from java.sun.com
  <li class='major rfe'>
    The native m2 mode now works with Maven 2.1
    (<a href="http://issues.jenkins-ci.org/browse/JENKINS-2373">issue 2373</a>)
</ul>
<h3><a name=v1.304>What's new in 1.304</a> (2009/05/08)</h3>
<ul class=image>
  <li class=bug>
    CLI didn't work with "java -jar hudson.war"
    (<a href="http://d.hatena.ne.jp/masanobuimai/20090503#1241357664">report</a>)
  <li class=bug>
    Link to the jar file in the CLI usage page is made more robust.
    (<a href="http://issues.jenkins-ci.org/browse/JENKINS-3621">issue 3621</a>)
  <li class=bug>
    "Build after other projects are built" wasn't loading the proper setting.
    (<a href="http://issues.jenkins-ci.org/browse/JENKINS-3284">issue 3284</a>)
  <li class=rfe>
    Hudson started as "java -jar hudson.war" can now restart itself on all Unix flavors.
  <li class=rfe>
    When run on GlassFish, Hudson configures GF correctly to handle URI encoding always in UTF-8
  <li class=rfe>
    Added a new extension point to contribute fragment to UDP-based auto discovery.
  <li class=bug>
    Rolled back changes for JENKINS-3580 - workspace is once again deleted on svn checkout.
    (<a href="http://issues.jenkins-ci.org/browse/JENKINS-3580">issue 3580</a>)
</ul>
<h3><a name=v1.303>What's new in 1.303</a> (2009/05/03)</h3>
<ul class=image>
  <li class='bug'>
    Fixed a binary incompatibility in <tt>UpstreamCause</tt> that results in <tt>NoSuchMethodError</tt>. Regression in 1.302.
    (<a href="http://www.nabble.com/URGENT%3A-parameterizedtrigger-plugin-gone-out-of-compatible-with-the--latest-1.302-release....-Re%3A-parameterized-plugin-sometime-not-trigger-a--build...-td23349444.html">report</a>)
  <li class='bug'>
    The "groovysh" CLI command puts "println" to server stdout, instead of CLI stdout.
</ul>
<h3><a name=v1.302>What's new in 1.302</a> (2009/05/01)</h3>
<ul class=image>
  <li class='major bug'>
    The elusive 'Not in GZIP format' exception is finally fixed thanks to <tt>cristiano_k</tt>'s great detective work
    (<a href="http://issues.jenkins-ci.org/browse/JENKINS-2154">issue 2154</a>)
  <li class='bug'>
    Hudson kept relaunching the slave under the "on-demand" retention strategy.
    (<a href="http://www.nabble.com/SlaveComputer.connect-Called-Multiple-Times-td23208903.html">report</a>)
  <li class=bug>
    Extra slash (/) included in path to workspace copy of svn external.
    (<a href="http://issues.jenkins-ci.org/browse/JENKINS-3533">issue 3533</a>)
  <li class=bug>
    NPE prevents Hudson from starting up on some environments
    (<a href="http://www.nabble.com/Failed-to-initialisze-Hudson-%3A-NullPointerException-td23252806.html">report</a>)
  <li class=bug>
    Workspace deleted when subversion checkout happens.
    (<a href="http://issues.jenkins-ci.org/browse/JENKINS-3580">issue 3580</a>)
  <li class=bug>
    Hudson now handles unexpected failures in trigger plugins more gracefully.
  <li class='rfe'>
    Use 8K buffer to improve remote file copy performance.
    (<a href="http://issues.jenkins-ci.org/browse/JENKINS-3524">issue 3524</a>)
  <li class='rfe'>
    Hudson now has a CLI
  <li class='major rfe'>
    Hudson's start up performance is improved by loading data concurrently.
</ul>
<h3><a name=v1.301>What's new in 1.301</a> (2009/04/25)</h3>
<ul class=image>
  <li class=bug>
    When a SCM plugin is uninstalled, projects using it should fall back to "No SCM".
  <li class=bug>
    When polling SCMs, boolean parameter sets default value collectly.
  <li class=bug>
    Sidebar build descriptions will not have "..." appended unless they have been truncated.
    (<a href="http://issues.jenkins-ci.org/browse/JENKINS-3541">issue 3541</a>)
  <li class=bug>
    Workspace with symlink causes svn exception when updating externals.
    (<a href="http://issues.jenkins-ci.org/browse/JENKINS-3532">issue 3532</a>)
  <li class=rfe>
    Hudson now started bundling ssh-slaves plugin out of the box.
  <li class=rfe>
    Added an extension point to programmatically contribute a Subversion authentication credential.
    (<a href="http://www.nabble.com/Subversion-credentials-extension-point-td23159323.html">report</a>)
  <li class=rfe>
    You can now configure which columns are displayed in a view.
    "Last Stable" was also added as an optional column (not displayed by default).
    (<a href="http://issues.jenkins-ci.org/browse/JENKINS-3465">issue 3465</a>)
  <li class=rfe>
    Preventive node monitoring like /tmp size check, swap space size check can be now disabled selectively.
    (<a href="http://issues.jenkins-ci.org/browse/JENKINS-2596">issue 2596</a>,
     <a href="http://issues.jenkins-ci.org/browse/JENKINS-2552">issue 2552</a>)
  <li class='major rfe'>
    Per-project read permission support.
    (<a href="http://issues.jenkins-ci.org/browse/JENKINS-2324">issue 2324</a>)
</ul>

<p>
<b>Older changelogs can be found in a <a href="changelog-old.html">separate file</a></b>

</body>
</html><|MERGE_RESOLUTION|>--- conflicted
+++ resolved
@@ -61,9 +61,7 @@
 
 <!-- these changes are controlled by the release process. DO NOT MODIFY -->
 <div id="rc" style="display:none;"><!--=BEGIN=-->
-<<<<<<< HEAD
-<h3><a name=v1.498>What's new in 1.498</a> <!--=DATE=--></h3>
-<ul class=image>
+<h3><a name=v1.499>What's new in 1.499</a> <!--=DATE=--></h3>
   <li class=bug>
     Since 1.494, when signing up as a new user in the private security realm the email address was left unconfigured and a stack trace printed.
   <li class=rfe>
@@ -75,22 +73,18 @@
   <li class=bug>
     Slow rendering of view pages in large installations due to eager check whether the “People” link would show anything.
     (<a href="https://issues.jenkins-ci.org/browse/JENKINS-16244">issue 16244</a>)
-</ul>
-=======
-<h3><a name=v1.499>What's new in 1.499</a> <!--=DATE=--></h3>
-<!--=RC-CHANGES=-->
->>>>>>> 0cef4135
 </div><!--=END=-->
 <h3><a name=v1.498>What's new in 1.498</a> (2013/01/07)</h3>
-<!--=RC-CHANGES=-->
-<h3><a name=v1.497>What's new in 1.497</a> (2013/01/06)</h3>
-<ul class=image>
-  <li class=bug>
-    Delete the oldest build but it still come up on HistoryWidget
-    (<a href="https://issues.jenkins-ci.org/browse/JENKINS-16194">issue 16194</a>)
+<ul class=image>
   <li class='major bug'>
     The master key that was protecting all the sensitive data in <tt>$JENKINS_HOME</tt> was vulnerable.
     (SECURITY-49)
+</ul>
+<h3><a name=v1.497>What's new in 1.497</a> (2013/01/06)</h3>
+<ul class=image>
+  <li class=bug>
+    Delete the oldest build but it still come up on HistoryWidget
+    (<a href="https://issues.jenkins-ci.org/browse/JENKINS-16194">issue 16194</a>)
 </ul>
 <h3><a name=v1.496>What's new in 1.496</a> (2012/12/30)</h3>
 <ul class=image>
