--- conflicted
+++ resolved
@@ -521,11 +521,7 @@
      * @return
      *      null if the executor is idle.
      */
-<<<<<<< HEAD
-    @Exported
     @CheckForNull
-=======
->>>>>>> 3ff432ac
     public WorkUnit getCurrentWorkUnit() {
         lock.readLock().lock();
         try {
