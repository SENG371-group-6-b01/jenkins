/*
 * The MIT License
 *
 * Copyright (c) 2004-2018, Sun Microsystems, Inc., Kohsuke Kawaguchi, Erik Ramfelt,
 * Tom Huybrechts, Vincent Latombe, CloudBees, Inc.
 *
 * Permission is hereby granted, free of charge, to any person obtaining a copy
 * of this software and associated documentation files (the "Software"), to deal
 * in the Software without restriction, including without limitation the rights
 * to use, copy, modify, merge, publish, distribute, sublicense, and/or sell
 * copies of the Software, and to permit persons to whom the Software is
 * furnished to do so, subject to the following conditions:
 *
 * The above copyright notice and this permission notice shall be included in
 * all copies or substantial portions of the Software.
 *
 * THE SOFTWARE IS PROVIDED "AS IS", WITHOUT WARRANTY OF ANY KIND, EXPRESS OR
 * IMPLIED, INCLUDING BUT NOT LIMITED TO THE WARRANTIES OF MERCHANTABILITY,
 * FITNESS FOR A PARTICULAR PURPOSE AND NONINFRINGEMENT. IN NO EVENT SHALL THE
 * AUTHORS OR COPYRIGHT HOLDERS BE LIABLE FOR ANY CLAIM, DAMAGES OR OTHER
 * LIABILITY, WHETHER IN AN ACTION OF CONTRACT, TORT OR OTHERWISE, ARISING FROM,
 * OUT OF OR IN CONNECTION WITH THE SOFTWARE OR THE USE OR OTHER DEALINGS IN
 * THE SOFTWARE.
 */
package hudson.model;

import com.google.common.base.Predicate;
import com.infradna.tool.bridge_method_injector.WithBridgeMethods;
import hudson.BulkChange;
import hudson.CopyOnWrite;
import hudson.Extension;
import hudson.ExtensionList;
import hudson.ExtensionPoint;
import hudson.FeedAdapter;
import hudson.Util;
import hudson.XmlFile;
import hudson.init.InitMilestone;
import hudson.init.Initializer;
import hudson.model.Descriptor.FormException;
import hudson.model.listeners.SaveableListener;
import hudson.security.ACL;
import hudson.security.AccessControlled;
import hudson.security.SecurityRealm;
import hudson.security.UserMayOrMayNotExistException;
import hudson.util.FormApply;
import hudson.util.FormValidation;
import hudson.util.RunList;
import hudson.util.XStream2;

import java.io.File;
import java.io.IOException;
import java.util.ArrayList;
import java.util.Arrays;
import java.util.Collection;
import java.util.Collections;
import java.util.HashSet;
import java.util.List;
import java.util.Map;
import java.util.Objects;
import java.util.Set;
import java.util.concurrent.ConcurrentHashMap;
import java.util.concurrent.ConcurrentMap;
import java.util.concurrent.ExecutionException;
import java.util.logging.Level;
import java.util.logging.Logger;
import javax.annotation.CheckForNull;
import javax.annotation.Nonnull;
import javax.annotation.Nullable;
import javax.servlet.ServletException;
import javax.servlet.http.HttpServletResponse;

import jenkins.model.IdStrategy;
import jenkins.model.Jenkins;
import jenkins.model.ModelObjectWithContextMenu;
import jenkins.security.ImpersonatingUserDetailsService;
import jenkins.security.LastGrantedAuthoritiesProperty;
import jenkins.security.UserDetailsCache;
import jenkins.util.SystemProperties;
import net.sf.json.JSONObject;
import org.acegisecurity.Authentication;
import org.acegisecurity.GrantedAuthority;
import org.acegisecurity.providers.UsernamePasswordAuthenticationToken;
import org.acegisecurity.providers.anonymous.AnonymousAuthenticationToken;
import org.acegisecurity.userdetails.UserDetails;
import org.acegisecurity.userdetails.UsernameNotFoundException;
import org.apache.commons.lang.StringUtils;
import org.jenkinsci.Symbol;
import org.kohsuke.accmod.Restricted;
import org.kohsuke.accmod.restrictions.NoExternalUse;
import org.kohsuke.stapler.HttpResponses;
import org.kohsuke.stapler.Stapler;
import org.kohsuke.stapler.StaplerProxy;
import org.kohsuke.stapler.StaplerRequest;
import org.kohsuke.stapler.StaplerResponse;
import org.kohsuke.stapler.export.Exported;
import org.kohsuke.stapler.export.ExportedBean;
import org.kohsuke.stapler.interceptor.RequirePOST;
import org.springframework.dao.DataAccessException;

import static javax.servlet.http.HttpServletResponse.SC_NOT_FOUND;

/**
 * Represents a user.
 *
 * <p>
 * In Hudson, {@link User} objects are created in on-demand basis;
 * for example, when a build is performed, its change log is computed
 * and as a result commits from users who Hudson has never seen may be discovered.
 * When this happens, new {@link User} object is created.
 *
 * <p>
 * If the persisted record for an user exists, the information is loaded at
 * that point, but if there's no such record, a fresh instance is created from
 * thin air (this is where {@link UserPropertyDescriptor#newInstance(User)} is
 * called to provide initial {@link UserProperty} objects.
 *
 * <p>
 * Such newly created {@link User} objects will be simply GC-ed without
 * ever leaving the persisted record, unless {@link User#save()} method
 * is explicitly invoked (perhaps as a result of a browser submitting a
 * configuration.)
 *
 * @author Kohsuke Kawaguchi
 */
@ExportedBean
public class User extends AbstractModelObject implements AccessControlled, DescriptorByNameOwner, Saveable, Comparable<User>, ModelObjectWithContextMenu, StaplerProxy {

    public static final XStream2 XSTREAM = new XStream2();
    private static final Logger LOGGER = Logger.getLogger(User.class.getName());
    static final String CONFIG_XML = "config.xml";

    /**
     * Escape hatch for StaplerProxy-based access control
     */
    @Restricted(NoExternalUse.class)
    public static /* Script Console modifiable */ boolean SKIP_PERMISSION_CHECK = Boolean.getBoolean(User.class.getName() + ".skipPermissionCheck");

    /**
     * Jenkins now refuses to let the user login if he/she doesn't exist in {@link SecurityRealm},
     * which was necessary to make sure users removed from the backend will get removed from the frontend.
     * <p>
     * Unfortunately this infringed some legitimate use cases of creating Jenkins-local users for
     * automation purposes. This escape hatch switch can be enabled to resurrect that behaviour.
     * <p>
     * @see <a href="https://issues.jenkins-ci.org/browse/JENKINS-22346">JENKINS-22346</a>.
     */
    public static boolean ALLOW_NON_EXISTENT_USER_TO_LOGIN = SystemProperties.getBoolean(User.class.getName() + ".allowNonExistentUserToLogin");

    /**
     * Jenkins historically created a (usually) ephemeral user record when an user with Overall/Administer permission
     * accesses a /user/arbitraryName URL.
     * <p>
     * Unfortunately this constitutes a CSRF vulnerability, as malicious users can make admins create arbitrary numbers
     * of ephemeral user records, so the behavior was changed in Jenkins 2.TODO / 2.32.2.
     * <p>
     * As some users may be relying on the previous behavior, setting this to true restores the previous behavior. This
     * is not recommended.
     * <p>
     * SECURITY-406.
     */
    @Restricted(NoExternalUse.class)
    public static boolean ALLOW_USER_CREATION_VIA_URL = SystemProperties.getBoolean(User.class.getName() + ".allowUserCreationViaUrl");

    /**
     * The username of the 'unknown' user used to avoid null user references.
     */
    private static final String UNKNOWN_USERNAME = "unknown";

    /**
     * These usernames should not be used by real users logging into Jenkins. Therefore, we prevent
     * users with these names from being saved.
     */
    private static final String[] ILLEGAL_PERSISTED_USERNAMES = new String[]{ACL.ANONYMOUS_USERNAME,
            ACL.SYSTEM_USERNAME, UNKNOWN_USERNAME};

    private final int version = 10; // Not currently used, but it may be helpful in the future to store a version.
    private String id;
    private volatile String fullName;
    private volatile String description;

    @CopyOnWrite
    private volatile List<UserProperty> properties = new ArrayList<>();

    static {
        XSTREAM.alias("user", User.class);
    }

    private User(String id, String fullName) {
        this.id = id;
        this.fullName = fullName;
        load(id);
    }

    private void load(String userId) {
        clearExistingProperties();
        loadFromUserConfigFile(userId);
        removeNullsThatFailedToLoad();
        allocateDefaultPropertyInstancesAsNeeded();
        setUserToProperties();
    }

    private void setUserToProperties() {
        for (UserProperty p : properties) {
            p.setUser(this);
        }
    }

    private void allocateDefaultPropertyInstancesAsNeeded() {
        for (UserPropertyDescriptor d : UserProperty.all()) {
            if (getProperty(d.clazz) == null) {
                UserProperty up = d.newInstance(this);
                if (up != null)
                    properties.add(up);
            }
        }
    }

    private void removeNullsThatFailedToLoad() {
        properties.removeIf(Objects::isNull);
    }

    private void loadFromUserConfigFile(String userId) {
        XmlFile config = getConfigFile();
        try {
            if ( config != null && config.exists()) {
                config.unmarshal(this);
                this.id = userId;
            }
        } catch (IOException e) {
            LOGGER.log(Level.SEVERE, "Failed to load " + config, e);
        }
    }

    private void clearExistingProperties() {
        properties.clear();
    }

    private XmlFile getConfigFile() {
        File existingUserFolder = getExistingUserFolder();
        return existingUserFolder == null ? null : new XmlFile(XSTREAM, new File(existingUserFolder, CONFIG_XML));
    }

    /**
     * Returns the {@link jenkins.model.IdStrategy} for use with {@link User} instances. See
     * {@link hudson.security.SecurityRealm#getUserIdStrategy()}
     *
     * @return the {@link jenkins.model.IdStrategy} for use with {@link User} instances.
     * @since 1.566
     */
    @Nonnull
    public static IdStrategy idStrategy() {
        Jenkins j = Jenkins.get();
        SecurityRealm realm = j.getSecurityRealm();
        if (realm == null) {
            return IdStrategy.CASE_INSENSITIVE;
        }
        return realm.getUserIdStrategy();
    }

    public int compareTo(@Nonnull User that) {
        return idStrategy().compare(this.id, that.id);
    }

    @Exported
    public String getId() {
        return id;
    }

    public @Nonnull
    String getUrl() {
        return "user/" + Util.rawEncode(idStrategy().keyFor(id));
    }

    public @Nonnull
    String getSearchUrl() {
        return "/user/" + Util.rawEncode(idStrategy().keyFor(id));
    }

    /**
     * The URL of the user page.
     */
    @Exported(visibility = 999)
    public @Nonnull
    String getAbsoluteUrl() {
        return Jenkins.get().getRootUrl() + getUrl();
    }

    /**
     * Gets the human readable name of this user.
     * This is configurable by the user.
     */
    @Exported(visibility = 999)
    public @Nonnull
    String getFullName() {
        return fullName;
    }

    /**
     * Sets the human readable name of the user.
     * If the input parameter is empty, the user's ID will be set.
     */
    public void setFullName(String name) {
        if (Util.fixEmptyAndTrim(name) == null) name = id;
        this.fullName = name;
    }

    @Exported
    public @CheckForNull
    String getDescription() {
        return description;
    }

    /**
     * Sets the description of the user.
     *
     * @since 1.609
     */
    public void setDescription(String description) {
        this.description = description;
    }

    /**
     * Gets the user properties configured for this user.
     */
    public Map<Descriptor<UserProperty>, UserProperty> getProperties() {
        return Descriptor.toMap(properties);
    }

    /**
     * Updates the user object by adding a property.
     */
    public synchronized void addProperty(@Nonnull UserProperty p) throws IOException {
        UserProperty old = getProperty(p.getClass());
        List<UserProperty> ps = new ArrayList<>(properties);
        if (old != null)
            ps.remove(old);
        ps.add(p);
        p.setUser(this);
        properties = ps;
        save();
    }

    /**
     * List of all {@link UserProperty}s exposed primarily for the remoting API.
     */
    @Exported(name = "property", inline = true)
    public List<UserProperty> getAllProperties() {
        if (hasPermission(Jenkins.ADMINISTER)) {
            return Collections.unmodifiableList(properties);
        }

        return Collections.emptyList();
    }

    /**
     * Gets the specific property, or null.
     */
    public <T extends UserProperty> T getProperty(Class<T> clazz) {
        for (UserProperty p : properties) {
            if (clazz.isInstance(p))
                return clazz.cast(p);
        }
        return null;
    }

    /**
     * Creates an {@link Authentication} object that represents this user.
     * <p>
     * This method checks with {@link SecurityRealm} if the user is a valid user that can login to the security realm.
     * If {@link SecurityRealm} is a kind that does not support querying information about other users, this will
     * use {@link LastGrantedAuthoritiesProperty} to pick up the granted authorities as of the last time the user has
     * logged in.
     *
     * @throws UsernameNotFoundException If this user is not a valid user in the backend {@link SecurityRealm}.
     * @since 1.419
     */
    public @Nonnull
    Authentication impersonate() throws UsernameNotFoundException {
        return this.impersonate(this.getUserDetailsForImpersonation());
    }

    /**
     * This method checks with {@link SecurityRealm} if the user is a valid user that can login to the security realm.
     * If {@link SecurityRealm} is a kind that does not support querying information about other users, this will
     * use {@link LastGrantedAuthoritiesProperty} to pick up the granted authorities as of the last time the user has
     * logged in.
     *
     * @return userDetails for the user, in case he's not found but seems legitimate, we provide a userDetails with minimum access
     * @throws UsernameNotFoundException If this user is not a valid user in the backend {@link SecurityRealm}.
     */
    public @Nonnull
    UserDetails getUserDetailsForImpersonation() throws UsernameNotFoundException {
        ImpersonatingUserDetailsService userDetailsService = new ImpersonatingUserDetailsService(
                Jenkins.get().getSecurityRealm().getSecurityComponents().userDetails
        );

        try {
            UserDetails userDetails = userDetailsService.loadUserByUsername(id);
            LOGGER.log(Level.FINE, "Impersonation of the user {0} was a success", id);
            return userDetails;
        } catch (UserMayOrMayNotExistException e) {
            LOGGER.log(Level.FINE, "The user {0} may or may not exist in the SecurityRealm, so we provide minimum access", id);
        } catch (UsernameNotFoundException e) {
            if (ALLOW_NON_EXISTENT_USER_TO_LOGIN) {
                LOGGER.log(Level.FINE, "The user {0} was not found in the SecurityRealm but we are required to let it pass, due to ALLOW_NON_EXISTENT_USER_TO_LOGIN", id);
            } else {
                LOGGER.log(Level.FINE, "The user {0} was not found in the SecurityRealm", id);
                throw e;
            }
        } catch (DataAccessException e) {
            // seems like it's in the same boat as UserMayOrMayNotExistException
            LOGGER.log(Level.FINE, "The user {0} retrieval just threw a DataAccess exception with msg = {1}, so we provide minimum access", new Object[]{id, e.getMessage()});
        }

        return new LegitimateButUnknownUserDetails(id);
    }

    /**
     * Only used for a legitimate user we have no idea about. We give it only minimum access
     */
    private static class LegitimateButUnknownUserDetails extends org.acegisecurity.userdetails.User {
        private LegitimateButUnknownUserDetails(String username) throws IllegalArgumentException {
            super(
                    username, "",
                    true, true, true, true,
                    new GrantedAuthority[]{SecurityRealm.AUTHENTICATED_AUTHORITY}
            );
        }
    }

    /**
     * Creates an {@link Authentication} object that represents this user using the given userDetails
     *
     * @param userDetails Provided by {@link #getUserDetailsForImpersonation()}.
     * @see #getUserDetailsForImpersonation()
     */
    @Restricted(NoExternalUse.class)
    public @Nonnull
    Authentication impersonate(@Nonnull UserDetails userDetails) {
        return new UsernamePasswordAuthenticationToken(userDetails.getUsername(), "", userDetails.getAuthorities());
    }

    /**
     * Accepts the new description.
     */
    @RequirePOST
    public void doSubmitDescription(StaplerRequest req, StaplerResponse rsp) throws IOException {
        checkPermission(Jenkins.ADMINISTER);

        description = req.getParameter("description");
        save();

        rsp.sendRedirect(".");  // go to the top page
    }

    /**
     * Gets the fallback "unknown" user instance.
     * <p>
     * This is used to avoid null {@link User} instance.
     */
    public static @Nonnull User getUnknown() {
        return getById(UNKNOWN_USERNAME, true);
    }

    /**
     * Gets the {@link User} object by its id or full name.
     *
     * @param create If true, this method will never return null for valid input
     *               (by creating a new {@link User} object if none exists.)
     *               If false, this method will return null if {@link User} object
     *               with the given name doesn't exist.
     * @return Requested user. May be {@code null} if a user does not exist and
     * {@code create} is false.
     * @deprecated use {@link User#get(String, boolean, java.util.Map)}
     */
    @Deprecated
    public static @Nullable
    User get(String idOrFullName, boolean create) {
        return get(idOrFullName, create, Collections.emptyMap());
    }

    /**
     * Gets the {@link User} object by its id or full name.
     * <p>
     * In order to resolve the user ID, the method invokes {@link CanonicalIdResolver} extension points.
     * Note that it may cause significant performance degradation.
     * If you are sure the passed value is a User ID, it is recommended to use {@link #getById(String, boolean)}.
     *
     * @param create  If true, this method will never return null for valid input
     *                (by creating a new {@link User} object if none exists.)
     *                If false, this method will return null if {@link User} object
     *                with the given name doesn't exist.
     * @param context contextual environment this user idOfFullName was retrieved from,
     *                that can help resolve the user ID
     * @return An existing or created user. May be {@code null} if a user does not exist and
     * {@code create} is false.
     */
    public static @Nullable
    User get(String idOrFullName, boolean create, @Nonnull Map context) {
        if (idOrFullName == null) {
            return null;
        }

        User user = AllUsers.get(idOrFullName);
        if (user != null) {
            return user;
        }

        String id = CanonicalIdResolver.resolve(idOrFullName, context);
        return getOrCreateById(id, idOrFullName, create);
    }

    /**
     * Retrieve a user by its ID, and create a new one if requested.
     *
     * @return An existing or created user. May be {@code null} if a user does not exist and
     * {@code create} is false.
     */
    private static @Nullable
    User getOrCreateById(@Nonnull String id, @Nonnull String fullName, boolean create) {
        User u = AllUsers.get(id);
        if (u == null && (create || UserIdMapper.getInstance().isMapped(id))) {
            u = new User(id, fullName);
            AllUsers.put(id, u);
            if (!id.equals(fullName) && !UserIdMapper.getInstance().isMapped(id)) {
                try {
                    u.save();
                } catch (IOException x) {
                    LOGGER.log(Level.WARNING, "Failed to save user configuration for " + id, x);
                }
            }
        }
        return u;
    }

    /**
     * Gets the {@link User} object by its id or full name.
     * <p>
     * Creates a user on-demand.
     *
     * <p>
     * Use {@link #getById} when you know you have an ID.
     * In this method Jenkins will try to resolve the {@link User} by full name with help of various
     * {@link hudson.tasks.UserNameResolver}.
     * This is slow (see JENKINS-23281).
     *
     * @deprecated This method is deprecated, because it causes unexpected {@link User} creation
     * by API usage code and causes performance degradation of used to retrieve users by ID.
     * Use {@link #getById} when you know you have an ID.
     * Otherwise use {@link #getOrCreateByIdOrFullName(String)} or {@link #get(String, boolean, Map)}.
     */
    @Deprecated
    public static @Nonnull
    User get(String idOrFullName) {
        return getOrCreateByIdOrFullName(idOrFullName);
    }

    /**
     * Get the user by ID or Full Name.
     * <p>
     * If the user does not exist, creates a new one on-demand.
     *
     * <p>
     * Use {@link #getById} when you know you have an ID.
     * In this method Jenkins will try to resolve the {@link User} by full name with help of various
     * {@link hudson.tasks.UserNameResolver}.
     * This is slow (see JENKINS-23281).
     *
     * @param idOrFullName User ID or full name
     * @return User instance. It will be created on-demand.
     * @since 2.91
     */
    public static @Nonnull User getOrCreateByIdOrFullName(@Nonnull String idOrFullName) {
        return get(idOrFullName, true, Collections.emptyMap());
    }


    /**
     * Gets the {@link User} object representing the currently logged-in user, or null
     * if the current user is anonymous.
     *
     * @since 1.172
     */
    public static @CheckForNull
    User current() {
        return get(Jenkins.getAuthentication());
    }

    /**
     * Gets the {@link User} object representing the supplied {@link Authentication} or
     * {@code null} if the supplied {@link Authentication} is either anonymous or {@code null}
     *
     * @param a the supplied {@link Authentication} .
     * @return a {@link User} object for the supplied {@link Authentication} or {@code null}
     * @since 1.609
     */
    public static @CheckForNull
    User get(@CheckForNull Authentication a) {
        if (a == null || a instanceof AnonymousAuthenticationToken)
            return null;

        // Since we already know this is a name, we can just call getOrCreateById with the name directly.
        return getById(a.getName(), true);
    }

    /**
     * Gets the {@link User} object by its <code>id</code>
     *
     * @param id     the id of the user to retrieve and optionally create if it does not exist.
     * @param create If <code>true</code>, this method will never return <code>null</code> for valid input (by creating a
     *               new {@link User} object if none exists.) If <code>false</code>, this method will return
     *               <code>null</code> if {@link User} object with the given id doesn't exist.
     * @return the a User whose id is <code>id</code>, or <code>null</code> if <code>create</code> is <code>false</code>
     * and the user does not exist.
     * @since 1.651.2 / 2.3
     */
    public static @Nullable
    User getById(String id, boolean create) {
        return getOrCreateById(id, id, create);
    }

    /**
     * Gets all the users.
     */
    public static @Nonnull
    Collection<User> getAll() {
        final IdStrategy strategy = idStrategy();
        ArrayList<User> users = new ArrayList<>(AllUsers.values());
        users.sort((o1, o2) -> strategy.compare(o1.getId(), o2.getId()));
        return users;
    }

    /**
     * To be called from {@link Jenkins#reload} only.
     */
    @Restricted(NoExternalUse.class)
    public static void reload() throws IOException {
        UserIdMapper.getInstance().reload();
        AllUsers.reload();
    }

    /**
     * Called when changing the {@link IdStrategy}.
     *
     * @since 1.566
     */
    public static void rekey() {
        /* There are many and varied ways in which this could cause erratic or
            problematic behavior. Such changes should really only occur during initial
            setup and under very controlled situations. After this sort of a change
            the whole webapp should restart. It's possible that this rekeying,
            or greater issues in the realm change, could affect currently logged
            in users and even the user making the change. */
        try {
            reload();
        } catch (IOException e) {
            LOGGER.log(Level.SEVERE, "Failed to perform rekey operation.", e);
        }
    }

    /**
     * Returns the user name.
     */
    public @Nonnull
    String getDisplayName() {
        return getFullName();
    }

    /**
     * true if {@link AbstractBuild#hasParticipant} or {@link hudson.model.Cause.UserIdCause}
     */
    private boolean relatedTo(@Nonnull AbstractBuild<?, ?> b) {
        if (b.hasParticipant(this)) {
            return true;
        }
        for (Cause cause : b.getCauses()) {
            if (cause instanceof Cause.UserIdCause) {
                String userId = ((Cause.UserIdCause) cause).getUserId();
                if (userId != null && idStrategy().equals(userId, getId())) {
                    return true;
                }
            }
        }
        return false;
    }

    /**
     * Gets the list of {@link Build}s that include changes by this user,
     * by the timestamp order.
     */
    @SuppressWarnings("unchecked")
    @WithBridgeMethods(List.class)
    public @Nonnull
    RunList getBuilds() {
        return RunList.fromJobs((Iterable) Jenkins.get().
                allItems(Job.class)).filter((Predicate<Run<?, ?>>) r -> r instanceof AbstractBuild && relatedTo((AbstractBuild<?, ?>) r));
    }

    /**
     * Gets all the {@link AbstractProject}s that this user has committed to.
     *
     * @since 1.191
     */
    public @Nonnull
    Set<AbstractProject<?, ?>> getProjects() {
        Set<AbstractProject<?, ?>> r = new HashSet<>();
        for (AbstractProject<?, ?> p : Jenkins.get().allItems(AbstractProject.class))
            if (p.hasParticipant(this))
                r.add(p);
        return r;
    }

    public @Override
    String toString() {
        return fullName;
    }
<<<<<<< HEAD
    
    /**
     * Returns the folder that store all the user information
     * Useful for plugins to save a user-specific file aside the config.xml
     * 
     * @since 2.129
     */
    public File getUserFolder(){
        return getUserFolderFor(this.id);
    }
=======
>>>>>>> 23ea44f9

    /**
     * Called by tests in the JTH. Otherwise this shouldn't be called.
     * Even in the tests this usage is questionable.
     */
    @Deprecated
    public static void clear() {
        if (ExtensionList.lookup(AllUsers.class).isEmpty()) {
            return;
        }
        UserIdMapper.getInstance().clear();
        AllUsers.clear();
    }

    private static final File getConfigFileFor(String id) {
        return new File(getUserFolderFor(id), "config.xml");
    }
    
    private static File getUserFolderFor(String id){
        return new File(getRootDir(), idStrategy().filenameOf(id));
    }
    /**
     * Returns the folder that store all the user information.
     * Useful for plugins to save a user-specific file aside the config.xml.
     * Exposes implementation details that may be subject to change.
     *
     * @since 2.129
     */
    public File getUserFolder() {
        return getExistingUserFolder();
    }

    private File getExistingUserFolder() {
        return UserIdMapper.getInstance().getDirectory(id);
    }

    /**
     * Gets the directory where Hudson stores user information.
     */
    static File getRootDir() {
        return new File(Jenkins.get().getRootDir(), "users");
    }

    /**
     * Is the ID allowed? Some are prohibited for security reasons. See SECURITY-166.
     * <p>
     * Note that this is only enforced when saving. These users are often created
     * via the constructor (and even listed on /asynchPeople), but our goal is to
     * prevent anyone from logging in as these users. Therefore, we prevent
     * saving a User with one of these ids.
     *
     * @param id ID to be checked
     * @return {@code true} if the username or fullname is valid.
     * For {@code null} or blank IDs returns {@code false}.
     * @since 1.600
     */
    public static boolean isIdOrFullnameAllowed(@CheckForNull String id) {
        if (StringUtils.isBlank(id)) {
            return false;
        }
        final String trimmedId = id.trim();
        for (String invalidId : ILLEGAL_PERSISTED_USERNAMES) {
            if (trimmedId.equalsIgnoreCase(invalidId))
                return false;
        }
        return true;
    }

    /**
     * Save the user configuration.
     */
    public synchronized void save() throws IOException {
        if (!isIdOrFullnameAllowed(id)) {
            throw FormValidation.error(Messages.User_IllegalUsername(id));
        }
        if (!isIdOrFullnameAllowed(fullName)) {
            throw FormValidation.error(Messages.User_IllegalFullname(fullName));
        }
        if (BulkChange.contains(this)) {
            return;
        }
        XmlFile xmlFile = new XmlFile(XSTREAM, constructUserConfigFile());
        xmlFile.write(this);
        SaveableListener.fireOnChange(this, xmlFile);
    }

    private File constructUserConfigFile() throws IOException {
        return new File(putUserFolderIfAbsent(), CONFIG_XML);
    }

    private File putUserFolderIfAbsent() throws IOException {
        return UserIdMapper.getInstance().putIfAbsent(id, true);
    }

    /**
     * Deletes the data directory and removes this user from Hudson.
     *
     * @throws IOException if we fail to delete.
     */
    public void delete() throws IOException {
        String idKey = idStrategy().keyFor(id);
        File existingUserFolder = getExistingUserFolder();
        UserIdMapper.getInstance().remove(id);
        AllUsers.remove(id);
        deleteExistingUserFolder(existingUserFolder);
        UserDetailsCache.get().invalidate(idKey);
    }

    private void deleteExistingUserFolder(File existingUserFolder) throws IOException {
        if (existingUserFolder != null && existingUserFolder.exists()) {
            Util.deleteRecursive(existingUserFolder);
        }
    }

    /**
     * Exposed remote API.
     */
    public Api getApi() {
        return new Api(this);
    }

    /**
     * Accepts submission from the configuration page.
     */
    @RequirePOST
    public void doConfigSubmit(StaplerRequest req, StaplerResponse rsp) throws IOException, ServletException, FormException {
        checkPermission(Jenkins.ADMINISTER);

        JSONObject json = req.getSubmittedForm();
        String oldFullName = this.fullName;
        fullName = json.getString("fullName");
        description = json.getString("description");

        List<UserProperty> props = new ArrayList<>();
        int i = 0;
        for (UserPropertyDescriptor d : UserProperty.all()) {
            UserProperty p = getProperty(d.clazz);

            JSONObject o = json.optJSONObject("userProperty" + (i++));
            if (o != null) {
                if (p != null) {
                    p = p.reconfigure(req, o);
                } else {
                    p = d.newInstance(req, o);
                }
                p.setUser(this);
            }

            if (p != null)
                props.add(p);
        }
        this.properties = props;

        save();

        if (oldFullName != null && !oldFullName.equals(this.fullName)) {
            UserDetailsCache.get().invalidate(oldFullName);
        }

        FormApply.success(".").generateResponse(req, rsp, this);
    }

    /**
     * Deletes this user from Hudson.
     */
    @RequirePOST
    public void doDoDelete(StaplerRequest req, StaplerResponse rsp) throws IOException {
        checkPermission(Jenkins.ADMINISTER);
        if (idStrategy().equals(id, Jenkins.getAuthentication().getName())) {
            rsp.sendError(HttpServletResponse.SC_BAD_REQUEST, "Cannot delete self");
            return;
        }

        delete();

        rsp.sendRedirect2("../..");
    }

    public void doRssAll(StaplerRequest req, StaplerResponse rsp) throws IOException, ServletException {
        rss(req, rsp, " all builds", getBuilds(), Run.FEED_ADAPTER);
    }

    public void doRssFailed(StaplerRequest req, StaplerResponse rsp) throws IOException, ServletException {
        rss(req, rsp, " regression builds", getBuilds().regressionOnly(), Run.FEED_ADAPTER);
    }

    public void doRssLatest(StaplerRequest req, StaplerResponse rsp) throws IOException, ServletException {
        final List<Run> lastBuilds = new ArrayList<>();
        for (AbstractProject<?, ?> p : Jenkins.get().allItems(AbstractProject.class)) {
            for (AbstractBuild<?, ?> b = p.getLastBuild(); b != null; b = b.getPreviousBuild()) {
                if (relatedTo(b)) {
                    lastBuilds.add(b);
                    break;
                }
            }
        }
        // historically these have been reported sorted by project name, we switched to the lazy iteration
        // so we only have to sort the sublist of runs rather than the full list of irrelevant projects
        lastBuilds.sort((o1, o2) -> Items.BY_FULL_NAME.compare(o1.getParent(), o2.getParent()));
        rss(req, rsp, " latest build", RunList.fromRuns(lastBuilds), Run.FEED_ADAPTER_LATEST);
    }

    private void rss(StaplerRequest req, StaplerResponse rsp, String suffix, RunList runs, FeedAdapter adapter)
            throws IOException, ServletException {
        RSS.forwardToRss(getDisplayName() + suffix, getUrl(), runs.newBuilds(), adapter, req, rsp);
    }

    @Override
    @Nonnull
    public ACL getACL() {
        ACL base = Jenkins.get().getAuthorizationStrategy().getACL(this);
        // always allow a non-anonymous user full control of himself.
        return ACL.lambda((a, permission) -> (idStrategy().equals(a.getName(), id) && !(a instanceof AnonymousAuthenticationToken))
                || base.hasPermission(a, permission));
    }

    /**
     * With ADMINISTER permission, can delete users with persisted data but can't delete self.
     */
    public boolean canDelete() {
        final IdStrategy strategy = idStrategy();
        return hasPermission(Jenkins.ADMINISTER) && !strategy.equals(id, Jenkins.getAuthentication().getName())
                && UserIdMapper.getInstance().isMapped(id);
    }

    /**
     * Checks for authorities (groups) associated with this user.
     * If the caller lacks {@link Jenkins#ADMINISTER}, or any problems arise, returns an empty list.
     * {@link SecurityRealm#AUTHENTICATED_AUTHORITY} and the username, if present, are omitted.
     *
     * @return a possibly empty list
     * @since 1.498
     */
    public @Nonnull
    List<String> getAuthorities() {
        if (!Jenkins.get().hasPermission(Jenkins.ADMINISTER)) {
            return Collections.emptyList();
        }
        List<String> r = new ArrayList<>();
        Authentication authentication;
        try {
            authentication = impersonate();
        } catch (UsernameNotFoundException x) {
            LOGGER.log(Level.FINE, "cannot look up authorities for " + id, x);
            return Collections.emptyList();
        }
        for (GrantedAuthority a : authentication.getAuthorities()) {
            if (a.equals(SecurityRealm.AUTHENTICATED_AUTHORITY)) {
                continue;
            }
            String n = a.getAuthority();
            if (n != null && !idStrategy().equals(n, id)) {
                r.add(n);
            }
        }
        r.sort(String.CASE_INSENSITIVE_ORDER);
        return r;
    }

    public Object getDynamic(String token) {
        for (Action action : getTransientActions()) {
            if (Objects.equals(action.getUrlName(), token))
                return action;
        }
        for (Action action : getPropertyActions()) {
            if (Objects.equals(action.getUrlName(), token))
                return action;
        }
        return null;
    }

    /**
     * Return all properties that are also actions.
     *
     * @return the list can be empty but never null. read only.
     */
    public List<Action> getPropertyActions() {
        List<Action> actions = new ArrayList<>();
        for (UserProperty userProp : getProperties().values()) {
            if (userProp instanceof Action) {
                actions.add((Action) userProp);
            }
        }
        return Collections.unmodifiableList(actions);
    }

    /**
     * Return all transient actions associated with this user.
     *
     * @return the list can be empty but never null. read only.
     */
    public List<Action> getTransientActions() {
        List<Action> actions = new ArrayList<>();
        for (TransientUserActionFactory factory : TransientUserActionFactory.all()) {
            actions.addAll(factory.createFor(this));
        }
        return Collections.unmodifiableList(actions);
    }

    public ContextMenu doContextMenu(StaplerRequest request, StaplerResponse response) throws Exception {
        return new ContextMenu().from(this, request, response);
    }

    @Override
    @Restricted(NoExternalUse.class)
    public Object getTarget() {
        if (!SKIP_PERMISSION_CHECK) {
            if (!Jenkins.get().hasPermission(Jenkins.READ)) {
                return null;
            }
        }
        return this;
    }

    /**
     * Gets list of Illegal usernames, for which users should not be created.
     * Always includes users from {@link #ILLEGAL_PERSISTED_USERNAMES}
     *
     * @return List of usernames
     */
    @Restricted(NoExternalUse.class)
    /*package*/ static Set<String> getIllegalPersistedUsernames() {
        return new HashSet<>(Arrays.asList(ILLEGAL_PERSISTED_USERNAMES));
    }

    private Object writeReplace() {
        return XmlFile.replaceIfNotAtTopLevel(this, () -> new Replacer(this));
    }

    private static class Replacer {
        private final String id;

        Replacer(User u) {
            id = u.getId();
        }

        private Object readResolve() {
            return getById(id, false);
        }
    }

    /**
     * Per-{@link Jenkins} holder of all known {@link User}s.
     */
    @Extension
    @Restricted(NoExternalUse.class)
    public static final class AllUsers {

        private final ConcurrentMap<String, User> byName = new ConcurrentHashMap<>();

        @Initializer(after = InitMilestone.JOB_LOADED)
        public static void scanAll() {
            for (String userId : UserIdMapper.getInstance().getConvertedUserIds()) {
                User user = new User(userId, userId);
                getInstance().byName.putIfAbsent(idStrategy().keyFor(userId), user);
            }
        }

        /**
         * Keyed by {@link User#id}. This map is used to ensure
         * singleton-per-id semantics of {@link User} objects.
         * <p>
         * The key needs to be generated by {@link IdStrategy#keyFor(String)}.
         */
        private static AllUsers getInstance() {
            return ExtensionList.lookupSingleton(AllUsers.class);
        }

        private static void reload() {
            getInstance().byName.clear();
            UserDetailsCache.get().invalidateAll();
            scanAll();
        }

        private static void clear() {
            getInstance().byName.clear();
        }

        private static void remove(String id) {
            getInstance().byName.remove(idStrategy().keyFor(id));
        }

        private static User get(String id) {
            return getInstance().byName.get(idStrategy().keyFor(id));
        }

        private static void put(String id, User user) {
            getInstance().byName.putIfAbsent(idStrategy().keyFor(id), user);
        }

        private static Collection<User> values() {
            return getInstance().byName.values();
        }
    }

    /**
     * Resolves User IDs by ID, full names or other strings.
     * <p>
     * This extension point may be useful to map SCM user names to Jenkins {@link User} IDs.
     * Currently the extension point is used in {@link User#get(String, boolean, Map)}.
     *
     * @see jenkins.model.DefaultUserCanonicalIdResolver
     * @see FullNameIdResolver
     * @since 1.479
     */
    public static abstract class CanonicalIdResolver extends AbstractDescribableImpl<CanonicalIdResolver> implements ExtensionPoint, Comparable<CanonicalIdResolver> {

        /**
         * context key for realm (domain) where idOrFullName has been retrieved from.
         * Can be used (for example) to distinguish ambiguous committer ID using the SCM URL.
         * Associated Value is a {@link String}
         */
        public static final String REALM = "realm";

        @Override
        public int compareTo(@Nonnull CanonicalIdResolver o) {
            // reverse priority order
            return Integer.compare(o.getPriority(), getPriority());
        }

        /**
         * extract user ID from idOrFullName with help from contextual infos.
         * can return <code>null</code> if no user ID matched the input
         */
        public abstract @CheckForNull
        String resolveCanonicalId(String idOrFullName, Map<String, ?> context);

        /**
         * Gets priority of the resolver.
         * Higher priority means that it will be checked earlier.
         * <p>
         * Overriding methods must not use {@link Integer#MIN_VALUE}, because it will cause collisions
         * with {@link jenkins.model.DefaultUserCanonicalIdResolver}.
         *
         * @return Priority of the resolver.
         */
        public int getPriority() {
            return 1;
        }

        //Such sorting and collection rebuild is not good for User#get(...) method performance.

        /**
         * Gets all extension points, sorted by priority.
         *
         * @return Sorted list of extension point implementations.
         * @since 2.93
         */
        public static List<CanonicalIdResolver> all() {
            List<CanonicalIdResolver> resolvers = new ArrayList<>(ExtensionList.lookup(CanonicalIdResolver.class));
            Collections.sort(resolvers);
            return resolvers;
        }

        /**
         * Resolves users using all available {@link CanonicalIdResolver}s.
         *
         * @param idOrFullName ID or full name of the user
         * @param context      Context
         * @return Resolved User ID or {@code null} if the user ID cannot be resolved.
         * @since 2.93
         */
        @CheckForNull
        public static String resolve(@Nonnull String idOrFullName, @Nonnull Map<String, ?> context) {
            for (CanonicalIdResolver resolver : CanonicalIdResolver.all()) {
                String id = resolver.resolveCanonicalId(idOrFullName, context);
                if (id != null) {
                    LOGGER.log(Level.FINE, "{0} mapped {1} to {2}", new Object[]{resolver, idOrFullName, id});
                    return id;
                }
            }

            // De-facto it is not going to happen OOTB, because the current DefaultUserCanonicalIdResolver
            // always returns a value. But we still need to check nulls if somebody disables the extension point
            return null;
        }
    }


    /**
     * Resolve user ID from full name
     */
    @Extension
    @Symbol("fullName")
    public static class FullNameIdResolver extends CanonicalIdResolver {

        @Override
        public String resolveCanonicalId(String idOrFullName, Map<String, ?> context) {
            for (User user : getAll()) {
                if (idOrFullName.equals(user.getFullName())) return user.getId();
            }
            return null;
        }

        @Override
        public int getPriority() {
            return -1; // lower than default
        }
    }


    /**
     * Tries to verify if an ID is valid.
     * If so, we do not want to even consider users who might have the same full name.
     */
    @Extension
    @Restricted(NoExternalUse.class)
    public static class UserIDCanonicalIdResolver extends User.CanonicalIdResolver {

        private static /* not final */ boolean SECURITY_243_FULL_DEFENSE =
                SystemProperties.getBoolean(User.class.getName() + ".SECURITY_243_FULL_DEFENSE", true);

        private static final ThreadLocal<Boolean> resolving = ThreadLocal.withInitial(() -> false);

        @Override
        public String resolveCanonicalId(String idOrFullName, Map<String, ?> context) {
            User existing = getById(idOrFullName, false);
            if (existing != null) {
                return existing.getId();
            }
            if (SECURITY_243_FULL_DEFENSE) {
                if (!resolving.get()) {
                    resolving.set(true);
                    try {
                        UserDetails userDetails = UserDetailsCache.get().loadUserByUsername(idOrFullName);
                        return userDetails.getUsername();
                    } catch (UsernameNotFoundException x) {
                        LOGGER.log(Level.FINE, "not sure whether " + idOrFullName + " is a valid username or not", x);
                    } catch (DataAccessException | ExecutionException x) {
                        LOGGER.log(Level.FINE, "could not look up " + idOrFullName, x);
                    } finally {
                        resolving.set(false);
                    }
                }
            }
            return null;
        }

        @Override
        public int getPriority() {
            // should always come first so that ID that are ids get mapped correctly
            return Integer.MAX_VALUE;
        }

    }

}<|MERGE_RESOLUTION|>--- conflicted
+++ resolved
@@ -714,19 +714,6 @@
     String toString() {
         return fullName;
     }
-<<<<<<< HEAD
-    
-    /**
-     * Returns the folder that store all the user information
-     * Useful for plugins to save a user-specific file aside the config.xml
-     * 
-     * @since 2.129
-     */
-    public File getUserFolder(){
-        return getUserFolderFor(this.id);
-    }
-=======
->>>>>>> 23ea44f9
 
     /**
      * Called by tests in the JTH. Otherwise this shouldn't be called.
