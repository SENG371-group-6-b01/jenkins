/*
 * The MIT License
 *
 * Copyright (c) 2004-2010, Sun Microsystems, Inc., Kohsuke Kawaguchi,
 * Erik Ramfelt, Koichi Fujikawa, Red Hat, Inc., Seiji Sogabe,
 * Stephen Connolly, Tom Huybrechts, Yahoo! Inc., Alan Harder, CloudBees, Inc.
 *
 * Permission is hereby granted, free of charge, to any person obtaining a copy
 * of this software and associated documentation files (the "Software"), to deal
 * in the Software without restriction, including without limitation the rights
 * to use, copy, modify, merge, publish, distribute, sublicense, and/or sell
 * copies of the Software, and to permit persons to whom the Software is
 * furnished to do so, subject to the following conditions:
 *
 * The above copyright notice and this permission notice shall be included in
 * all copies or substantial portions of the Software.
 *
 * THE SOFTWARE IS PROVIDED "AS IS", WITHOUT WARRANTY OF ANY KIND, EXPRESS OR
 * IMPLIED, INCLUDING BUT NOT LIMITED TO THE WARRANTIES OF MERCHANTABILITY,
 * FITNESS FOR A PARTICULAR PURPOSE AND NONINFRINGEMENT. IN NO EVENT SHALL THE
 * AUTHORS OR COPYRIGHT HOLDERS BE LIABLE FOR ANY CLAIM, DAMAGES OR OTHER
 * LIABILITY, WHETHER IN AN ACTION OF CONTRACT, TORT OR OTHERWISE, ARISING FROM,
 * OUT OF OR IN CONNECTION WITH THE SOFTWARE OR THE USE OR OTHER DEALINGS IN
 * THE SOFTWARE.
 */
package hudson.model;

import hudson.ExtensionListView;
import hudson.Functions;
import hudson.Platform;
import hudson.PluginManager;
import hudson.cli.declarative.CLIResolver;
import hudson.model.listeners.ItemListener;
import hudson.slaves.ComputerListener;
import hudson.util.CopyOnWriteList;
import hudson.util.FormValidation;
import jenkins.model.Jenkins;
import org.jvnet.hudson.reactor.ReactorException;
import org.kohsuke.stapler.QueryParameter;
import org.kohsuke.stapler.Stapler;
import org.kohsuke.stapler.StaplerRequest;
import org.kohsuke.stapler.StaplerResponse;

import javax.servlet.ServletContext;
import javax.servlet.ServletException;
import java.io.File;
import java.io.IOException;
import java.text.NumberFormat;
import java.text.ParseException;
import java.util.Collections;
import java.util.List;
import java.util.Map;

import static hudson.Util.fixEmpty;

public class Hudson extends Jenkins {

    /**
     * List of registered {@link hudson.model.listeners.ItemListener}s.
     * @deprecated as of 1.286
     */
    private transient final CopyOnWriteList<ItemListener> itemListeners = ExtensionListView.createCopyOnWriteList(ItemListener.class);

    /**
    * List of registered {@link hudson.slaves.ComputerListener}s.
    * @deprecated as of 1.286
    */
   private transient final CopyOnWriteList<ComputerListener> computerListeners = ExtensionListView.createCopyOnWriteList(ComputerListener.class);


    @CLIResolver
    public static Hudson getInstance() {
        return (Hudson)Jenkins.getInstance();
    }

    public Hudson(File root, ServletContext context) throws IOException, InterruptedException, ReactorException {
        this(root,context,null);
    }

    public Hudson(File root, ServletContext context, PluginManager pluginManager) throws IOException, InterruptedException, ReactorException {
        super(root, context, pluginManager);
    }

    /**
     * Gets all the installed {@link ItemListener}s.
     *
     * @deprecated as of 1.286.
     *      Use {@link ItemListener#all()}.
     */
    public CopyOnWriteList<ItemListener> getJobListeners() {
        return itemListeners;
    }

    /**
     * Gets all the installed {@link ComputerListener}s.
     *
     * @deprecated as of 1.286.
     *      Use {@link ComputerListener#all()}.
     */
    public CopyOnWriteList<ComputerListener> getComputerListeners() {
        return computerListeners;
    }

    /**
     * @deprecated
     *      UI method. Not meant to be used programatically.
     */
    public ComputerSet getComputer() {
        return new ComputerSet();
    }

    /**
     * Gets the slave node of the give name, hooked under this Hudson.
     *
     * @deprecated
     *      Use {@link #getNode(String)}. Since 1.252.
     */
    public Slave getSlave(String name) {
        Node n = getNode(name);
        if (n instanceof Slave)
            return (Slave)n;
        return null;
    }

    /**
     * @deprecated
     *      Use {@link #getNodes()}. Since 1.252.
     */
    public List<Slave> getSlaves() {
        return (List) Collections.unmodifiableList(slaves);
    }

    /**
     * Updates the slave list.
     *
     * @deprecated
     *      Use {@link #setNodes(List)}. Since 1.252.
     */
    public void setSlaves(List<Slave> slaves) throws IOException {
        setNodes(slaves);
    }

     /**
     * @deprecated
     *      Left only for the compatibility of URLs.
     *      Should not be invoked for any other purpose.
     */
    public TopLevelItem getJob(String name) {
        return getItem(name);
    }

    /**
     * @deprecated
     *      Used only for mapping jobs to URL in a case-insensitive fashion.
     */
    public TopLevelItem getJobCaseInsensitive(String name) {
        String match = Functions.toEmailSafeString(name);
        for(TopLevelItem item : getItems()) {
            if(Functions.toEmailSafeString(item.getName()).equalsIgnoreCase(match)) {
                return item;
            }
        }
        return null;
    }

    /**
     * @deprecated as of 1.317
     *      Use {@link #doQuietDown()} instead.
     */
    public synchronized void doQuietDown(StaplerResponse rsp) throws IOException, ServletException {
        doQuietDown().generateResponse(null, rsp, this);
    }

    /**
     * RSS feed for log entries.
     *
     * @deprecated
     *   As on 1.267, moved to "/log/rss..."
     */
    public void doLogRss( StaplerRequest req, StaplerResponse rsp ) throws IOException, ServletException {
        String qs = req.getQueryString();
        rsp.sendRedirect2("./log/rss"+(qs==null?"":'?'+qs));
    }

    /**
     * @deprecated as of 1.294
     *      Define your own check method, instead of relying on this generic one.
     */
    public void doFieldCheck(StaplerRequest req, StaplerResponse rsp) throws IOException, ServletException {
        doFieldCheck(
                fixEmpty(req.getParameter("value")),
                fixEmpty(req.getParameter("type")),
                fixEmpty(req.getParameter("errorText")),
                fixEmpty(req.getParameter("warningText"))).generateResponse(req,rsp,this);
    }

    /**
     * Checks if the value for a field is set; if not an error or warning text is displayed.
     * If the parameter "value" is not set then the parameter "errorText" is displayed
     * as an error text. If the parameter "errorText" is not set, then the parameter "warningText"
     * is displayed as a warning text.
     * <p>
     * If the text is set and the parameter "type" is set, it will validate that the value is of the
     * correct type. Supported types are "number, "number-positive" and "number-negative".
     *
     * @deprecated as of 1.324
     *      Either use client-side validation (e.g. class="required number")
     *      or define your own check method, instead of relying on this generic one.
     */
    public FormValidation doFieldCheck(@QueryParameter(fixEmpty=true) String value,
                                       @QueryParameter(fixEmpty=true) String type,
                                       @QueryParameter(fixEmpty=true) String errorText,
                                       @QueryParameter(fixEmpty=true) String warningText) {
        if (value == null) {
            if (errorText != null)
                return FormValidation.error(errorText);
            if (warningText != null)
                return FormValidation.warning(warningText);
            return FormValidation.error("No error or warning text was set for fieldCheck().");
        }

        if (type != null) {
            try {
                if (type.equalsIgnoreCase("number")) {
                    NumberFormat.getInstance().parse(value);
                } else if (type.equalsIgnoreCase("number-positive")) {
                    if (NumberFormat.getInstance().parse(value).floatValue() <= 0)
                        return FormValidation.error(Messages.Hudson_NotAPositiveNumber());
                } else if (type.equalsIgnoreCase("number-negative")) {
                    if (NumberFormat.getInstance().parse(value).floatValue() >= 0)
                        return FormValidation.error(Messages.Hudson_NotANegativeNumber());
                }
            } catch (ParseException e) {
                return FormValidation.error(Messages.Hudson_NotANumber());
            }
        }

        return FormValidation.ok();
    }

    /**
     * @deprecated
     *      Use {@link Functions#isWindows()}.
     */
    public static boolean isWindows() {
        return File.pathSeparatorChar==';';
    }

    /**
     * @deprecated
     *      Use {@link hudson.Platform#isDarwin()}
     */
    public static boolean isDarwin() {
        return Platform.isDarwin();
    }

    /**
     * @deprecated since 2007-12-18.
     *      Use {@link #checkPermission(hudson.security.Permission)}
     */
    public static boolean adminCheck() throws IOException {
        return adminCheck(Stapler.getCurrentRequest(), Stapler.getCurrentResponse());
    }

    /**
     * @deprecated since 2007-12-18.
     *      Use {@link #checkPermission(hudson.security.Permission)}
     */
    public static boolean adminCheck(StaplerRequest req,StaplerResponse rsp) throws IOException {
        if (isAdmin(req)) return true;

        rsp.sendError(StaplerResponse.SC_FORBIDDEN);
        return false;
    }

    /**
     * Checks if the current user (for which we are processing the current request)
     * has the admin access.
     *
     * @deprecated since 2007-12-18.
     *      This method is deprecated when Hudson moved from simple Unix root-like model
     *      of "admin gets to do everything, and others don't have any privilege" to more
     *      complex {@link hudson.security.ACL} and {@link hudson.security.Permission} based scheme.
     *
     *      <p>
     *      For a quick migration, use {@code Hudson.getInstance().getACL().hasPermission(Hudson.ADMINISTER)}
     *      To check if the user has the 'administer' role in Hudson.
     *
     *      <p>
     *      But ideally, your plugin should first identify a suitable {@link hudson.security.Permission} (or create one,
     *      if appropriate), then identify a suitable {@link hudson.security.AccessControlled} object to check its permission
     *      against.
     */
    public static boolean isAdmin() {
        return Jenkins.getInstance().getACL().hasPermission(ADMINISTER);
    }

    /**
     * @deprecated since 2007-12-18.
     *      Define a custom {@link hudson.security.Permission} and check against ACL.
     *      See {@link #isAdmin()} for more instructions.
     */
    public static boolean isAdmin(StaplerRequest req) {
        return isAdmin();
    }

<<<<<<< HEAD
=======
    /**
     * Live view of recent {@link LogRecord}s produced by Hudson.
     */
    public static List<LogRecord> logRecords = Collections.emptyList(); // initialized to dummy value to avoid NPE

    /**
     * Thread-safe reusable {@link XStream}.
     */
    public static final XStream XSTREAM = new XStream2();

    /**
     * Alias to {@link #XSTREAM} so that one can access additional methods on {@link XStream2} more easily.
     */
    public static final XStream2 XSTREAM2 = (XStream2)XSTREAM;

    private static final int TWICE_CPU_NUM = Runtime.getRuntime().availableProcessors() * 2;

    /**
     * Thread pool used to load configuration in parallel, to improve the start up time.
     * <p>
     * The idea here is to overlap the CPU and I/O, so we want more threads than CPU numbers.
     */
    /*package*/ transient final ExecutorService threadPoolForLoad = new ThreadPoolExecutor(
        TWICE_CPU_NUM, TWICE_CPU_NUM,
        5L, TimeUnit.SECONDS, new LinkedBlockingQueue<Runnable>(), new DaemonThreadFactory());


    private static void computeVersion(ServletContext context) {
        // set the version
        Properties props = new Properties();
        try {
            InputStream is = Hudson.class.getResourceAsStream("hudson-version.properties");
            if(is!=null)
                props.load(is);
        } catch (IOException e) {
            e.printStackTrace(); // if the version properties is missing, that's OK.
        }
        String ver = props.getProperty("version");
        if(ver==null)   ver="?";
        VERSION = ver;
        context.setAttribute("version",ver);
        VERSION_HASH = Util.getDigestOf(ver).substring(0, 8);

        if(ver.equals("?") || Boolean.getBoolean("hudson.script.noCache"))
            RESOURCE_PATH = "";
        else
            RESOURCE_PATH = "/static/"+VERSION_HASH;

        VIEW_RESOURCE_PATH = "/resources/"+ VERSION_HASH;
    }

    /**
     * Version number of this Hudson.
     */
    public static String VERSION="?";

    /**
     * Parses {@link #VERSION} into {@link VersionNumber}, or null if it's not parseable as a version number
     * (such as when Hudson is run with "mvn hudson-dev:run")
     */
    public static VersionNumber getVersion() {
        try {
            return new VersionNumber(VERSION);
        } catch (NumberFormatException e) {
            try {
                // for non-released version of Hudson, this looks like "1.345 (private-foobar), so try to approximate.
                int idx = VERSION.indexOf(' ');
                if (idx>0)
                    return new VersionNumber(VERSION.substring(0,idx));
            } catch (NumberFormatException _) {
                // fall through
            }

            // totally unparseable
            return null;
        } catch (IllegalArgumentException e) {
            // totally unparseable
            return null;
        }
    }

    /**
     * Hash of {@link #VERSION}.
     */
    public static String VERSION_HASH;

    /**
     * Prefix to static resources like images and javascripts in the war file.
     * Either "" or strings like "/static/VERSION", which avoids Hudson to pick up
     * stale cache when the user upgrades to a different version.
     * <p>
     * Value computed in {@link WebAppMain}.
     */
    public static String RESOURCE_PATH = "";

    /**
     * Prefix to resources alongside view scripts.
     * Strings like "/resources/VERSION", which avoids Hudson to pick up
     * stale cache when the user upgrades to a different version.
     * <p>
     * Value computed in {@link WebAppMain}.
     */
    public static String VIEW_RESOURCE_PATH = "/resources/TBD";

    public static boolean PARALLEL_LOAD = !"false".equals(System.getProperty(Hudson.class.getName()+".parallelLoad"));
    public static boolean KILL_AFTER_LOAD = Boolean.getBoolean(Hudson.class.getName()+".killAfterLoad");
    public static boolean LOG_STARTUP_PERFORMANCE = Boolean.getBoolean(Hudson.class.getName()+".logStartupPerformance");
    private static final boolean CONSISTENT_HASH = true; // Boolean.getBoolean(Hudson.class.getName()+".consistentHash");
    /**
     * Enabled by default as of 1.337. Will keep it for a while just in case we have some serious problems.
     */
    public static boolean FLYWEIGHT_SUPPORT = !"false".equals(System.getProperty(Hudson.class.getName()+".flyweightSupport"));

    /**
     * Tentative switch to activate the concurrent build behavior.
     * When we merge this back to the trunk, this allows us to keep
     * this feature hidden for a while until we iron out the kinks.
     * @see AbstractProject#isConcurrentBuild()
     */
    public static boolean CONCURRENT_BUILD = true;

    /**
     * Switch to enable people to use a shorter workspace name.
     */
    private static final String WORKSPACE_DIRNAME = System.getProperty(Hudson.class.getName()+".workspaceDirName","workspace");

    /**
     * Automatically try to launch a slave when Hudson is initialized or a new slave is created.
     */
    public static boolean AUTOMATIC_SLAVE_LAUNCH = true;

    private static final Logger LOGGER = Logger.getLogger(Hudson.class.getName());

    private static final Pattern ICON_SIZE = Pattern.compile("\\d+x\\d+");

    public static final PermissionGroup PERMISSIONS = Permission.HUDSON_PERMISSIONS;
    public static final Permission ADMINISTER = Permission.HUDSON_ADMINISTER;
    public static final Permission READ = new Permission(PERMISSIONS,"Read",Messages._Hudson_ReadPermission_Description(),Permission.READ);

    /**
     * {@link Authentication} object that represents the anonymous user.
     * Because Acegi creates its own {@link AnonymousAuthenticationToken} instances, the code must not
     * expect the singleton semantics. This is just a convenient instance.
     *
     * @since 1.343
     */
    public static final Authentication ANONYMOUS = new AnonymousAuthenticationToken(
            "anonymous","anonymous",new GrantedAuthority[]{new GrantedAuthorityImpl("anonymous")});

>>>>>>> 3fb0fb2d
    static {
        XSTREAM.alias("hudson",Hudson.class);
    }
}<|MERGE_RESOLUTION|>--- conflicted
+++ resolved
@@ -63,9 +63,9 @@
 
     /**
     * List of registered {@link hudson.slaves.ComputerListener}s.
-    * @deprecated as of 1.286
-    */
-   private transient final CopyOnWriteList<ComputerListener> computerListeners = ExtensionListView.createCopyOnWriteList(ComputerListener.class);
+     * @deprecated as of 1.286
+     */
+    private transient final CopyOnWriteList<ComputerListener> computerListeners = ExtensionListView.createCopyOnWriteList(ComputerListener.class);
 
 
     @CLIResolver
@@ -79,7 +79,7 @@
 
     public Hudson(File root, ServletContext context, PluginManager pluginManager) throws IOException, InterruptedException, ReactorException {
         super(root, context, pluginManager);
-    }
+                }
 
     /**
      * Gets all the installed {@link ItemListener}s.
@@ -127,7 +127,7 @@
      *      Use {@link #getNodes()}. Since 1.252.
      */
     public List<Slave> getSlaves() {
-        return (List) Collections.unmodifiableList(slaves);
+        return (List)Collections.unmodifiableList(slaves);
     }
 
     /**
@@ -140,7 +140,7 @@
         setNodes(slaves);
     }
 
-     /**
+    /**
      * @deprecated
      *      Left only for the compatibility of URLs.
      *      Should not be invoked for any other purpose.
@@ -157,9 +157,9 @@
         String match = Functions.toEmailSafeString(name);
         for(TopLevelItem item : getItems()) {
             if(Functions.toEmailSafeString(item.getName()).equalsIgnoreCase(match)) {
-                return item;
-            }
-        }
+        return item;
+    }
+                }
         return null;
     }
 
@@ -304,158 +304,6 @@
         return isAdmin();
     }
 
-<<<<<<< HEAD
-=======
-    /**
-     * Live view of recent {@link LogRecord}s produced by Hudson.
-     */
-    public static List<LogRecord> logRecords = Collections.emptyList(); // initialized to dummy value to avoid NPE
-
-    /**
-     * Thread-safe reusable {@link XStream}.
-     */
-    public static final XStream XSTREAM = new XStream2();
-
-    /**
-     * Alias to {@link #XSTREAM} so that one can access additional methods on {@link XStream2} more easily.
-     */
-    public static final XStream2 XSTREAM2 = (XStream2)XSTREAM;
-
-    private static final int TWICE_CPU_NUM = Runtime.getRuntime().availableProcessors() * 2;
-
-    /**
-     * Thread pool used to load configuration in parallel, to improve the start up time.
-     * <p>
-     * The idea here is to overlap the CPU and I/O, so we want more threads than CPU numbers.
-     */
-    /*package*/ transient final ExecutorService threadPoolForLoad = new ThreadPoolExecutor(
-        TWICE_CPU_NUM, TWICE_CPU_NUM,
-        5L, TimeUnit.SECONDS, new LinkedBlockingQueue<Runnable>(), new DaemonThreadFactory());
-
-
-    private static void computeVersion(ServletContext context) {
-        // set the version
-        Properties props = new Properties();
-        try {
-            InputStream is = Hudson.class.getResourceAsStream("hudson-version.properties");
-            if(is!=null)
-                props.load(is);
-        } catch (IOException e) {
-            e.printStackTrace(); // if the version properties is missing, that's OK.
-        }
-        String ver = props.getProperty("version");
-        if(ver==null)   ver="?";
-        VERSION = ver;
-        context.setAttribute("version",ver);
-        VERSION_HASH = Util.getDigestOf(ver).substring(0, 8);
-
-        if(ver.equals("?") || Boolean.getBoolean("hudson.script.noCache"))
-            RESOURCE_PATH = "";
-        else
-            RESOURCE_PATH = "/static/"+VERSION_HASH;
-
-        VIEW_RESOURCE_PATH = "/resources/"+ VERSION_HASH;
-    }
-
-    /**
-     * Version number of this Hudson.
-     */
-    public static String VERSION="?";
-
-    /**
-     * Parses {@link #VERSION} into {@link VersionNumber}, or null if it's not parseable as a version number
-     * (such as when Hudson is run with "mvn hudson-dev:run")
-     */
-    public static VersionNumber getVersion() {
-        try {
-            return new VersionNumber(VERSION);
-        } catch (NumberFormatException e) {
-            try {
-                // for non-released version of Hudson, this looks like "1.345 (private-foobar), so try to approximate.
-                int idx = VERSION.indexOf(' ');
-                if (idx>0)
-                    return new VersionNumber(VERSION.substring(0,idx));
-            } catch (NumberFormatException _) {
-                // fall through
-            }
-
-            // totally unparseable
-            return null;
-        } catch (IllegalArgumentException e) {
-            // totally unparseable
-            return null;
-        }
-    }
-
-    /**
-     * Hash of {@link #VERSION}.
-     */
-    public static String VERSION_HASH;
-
-    /**
-     * Prefix to static resources like images and javascripts in the war file.
-     * Either "" or strings like "/static/VERSION", which avoids Hudson to pick up
-     * stale cache when the user upgrades to a different version.
-     * <p>
-     * Value computed in {@link WebAppMain}.
-     */
-    public static String RESOURCE_PATH = "";
-
-    /**
-     * Prefix to resources alongside view scripts.
-     * Strings like "/resources/VERSION", which avoids Hudson to pick up
-     * stale cache when the user upgrades to a different version.
-     * <p>
-     * Value computed in {@link WebAppMain}.
-     */
-    public static String VIEW_RESOURCE_PATH = "/resources/TBD";
-
-    public static boolean PARALLEL_LOAD = !"false".equals(System.getProperty(Hudson.class.getName()+".parallelLoad"));
-    public static boolean KILL_AFTER_LOAD = Boolean.getBoolean(Hudson.class.getName()+".killAfterLoad");
-    public static boolean LOG_STARTUP_PERFORMANCE = Boolean.getBoolean(Hudson.class.getName()+".logStartupPerformance");
-    private static final boolean CONSISTENT_HASH = true; // Boolean.getBoolean(Hudson.class.getName()+".consistentHash");
-    /**
-     * Enabled by default as of 1.337. Will keep it for a while just in case we have some serious problems.
-     */
-    public static boolean FLYWEIGHT_SUPPORT = !"false".equals(System.getProperty(Hudson.class.getName()+".flyweightSupport"));
-
-    /**
-     * Tentative switch to activate the concurrent build behavior.
-     * When we merge this back to the trunk, this allows us to keep
-     * this feature hidden for a while until we iron out the kinks.
-     * @see AbstractProject#isConcurrentBuild()
-     */
-    public static boolean CONCURRENT_BUILD = true;
-
-    /**
-     * Switch to enable people to use a shorter workspace name.
-     */
-    private static final String WORKSPACE_DIRNAME = System.getProperty(Hudson.class.getName()+".workspaceDirName","workspace");
-
-    /**
-     * Automatically try to launch a slave when Hudson is initialized or a new slave is created.
-     */
-    public static boolean AUTOMATIC_SLAVE_LAUNCH = true;
-
-    private static final Logger LOGGER = Logger.getLogger(Hudson.class.getName());
-
-    private static final Pattern ICON_SIZE = Pattern.compile("\\d+x\\d+");
-
-    public static final PermissionGroup PERMISSIONS = Permission.HUDSON_PERMISSIONS;
-    public static final Permission ADMINISTER = Permission.HUDSON_ADMINISTER;
-    public static final Permission READ = new Permission(PERMISSIONS,"Read",Messages._Hudson_ReadPermission_Description(),Permission.READ);
-
-    /**
-     * {@link Authentication} object that represents the anonymous user.
-     * Because Acegi creates its own {@link AnonymousAuthenticationToken} instances, the code must not
-     * expect the singleton semantics. This is just a convenient instance.
-     *
-     * @since 1.343
-     */
-    public static final Authentication ANONYMOUS = new AnonymousAuthenticationToken(
-            "anonymous","anonymous",new GrantedAuthority[]{new GrantedAuthorityImpl("anonymous")});
-
->>>>>>> 3fb0fb2d
     static {
         XSTREAM.alias("hudson",Hudson.class);
     }
