--- conflicted
+++ resolved
@@ -209,18 +209,7 @@
 
         final long buildTimestamp = build.getTimeInMillis();
 
-<<<<<<< HEAD
-        List<Record> records = ws.act(new FileCallable<List<Record>>() {
-=======
-        FilePath ws = build.getWorkspace();
-        if(ws==null) {
-            listener.error(Messages.Fingerprinter_NoWorkspace());
-            build.setResult(Result.FAILURE);
-            return;
-        }
-
         List<Record> records = ws.act(new MasterToSlaveFileCallable<List<Record>>() {
->>>>>>> 11b240c3
             public List<Record> invoke(File baseDir, VirtualChannel channel) throws IOException {
                 List<Record> results = new ArrayList<Record>();
 
