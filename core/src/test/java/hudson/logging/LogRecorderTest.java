--- conflicted
+++ resolved
@@ -57,39 +57,6 @@
     @Test public void testSpecificExclusion() {
         LogRecorder lr = new LogRecorder("foo");
 
-<<<<<<< HEAD
-        LogRecorder.Target targetLevel0 = new LogRecorder.Target("", Level.FINE);
-        LogRecorder.Target targetLevel1 = new LogRecorder.Target("foo", Level.INFO);
-        LogRecorder.Target targetLevel2 = new LogRecorder.Target("foo.bar", Level.SEVERE);
-
-        lr.targets.add(targetLevel1);
-        lr.targets.add(targetLevel2);
-        lr.targets.add(targetLevel0);
-
-        assertEquals(lr.orderedTargets()[0], targetLevel2);
-        assertEquals(lr.orderedTargets()[1], targetLevel1);
-        assertEquals(lr.orderedTargets()[2], targetLevel0);
-
-        LogRecord r1 = createLogRecord("baz", Level.INFO, "visible");
-        LogRecord r2 = createLogRecord("foo", Level.FINE, "hidden");
-        LogRecord r3 = createLogRecord("foo.bar", Level.INFO, "hidden");
-        LogRecord r4 = createLogRecord("foo.bar.baz", Level.INFO, "hidden");
-        LogRecord r5 = createLogRecord("foo.bar.baz", Level.SEVERE, "visible");
-        LogRecord r6 = createLogRecord("foo", Level.INFO, "visible");
-        lr.handler.publish(r1);
-        lr.handler.publish(r2);
-        lr.handler.publish(r3);
-        lr.handler.publish(r4);
-        lr.handler.publish(r5);
-        lr.handler.publish(r6);
-
-        assertTrue(lr.handler.getView().contains(r1));
-        assertFalse(lr.handler.getView().contains(r2));
-        assertFalse(lr.handler.getView().contains(r3));
-        assertFalse(lr.handler.getView().contains(r4));
-        assertTrue(lr.handler.getView().contains(r5));
-        assertTrue(lr.handler.getView().contains(r6));
-=======
         LogRecorder.Target targetH = new LogRecorder.Target("foo.bar", Level.SEVERE);
         LogRecorder.Target targetM = new LogRecorder.Target("foo", Level.INFO);
         LogRecorder.Target targetL = new LogRecorder.Target("", Level.FINE);
@@ -120,7 +87,6 @@
         assertFalse(lr.handler.getView().contains(r3h));
         assertTrue(lr.handler.getView().contains(r3v));
         assertTrue(lr.handler.getView().contains(r4v));
->>>>>>> bd6b999e
     }
 
     private static LogRecord createLogRecord(String logger, Level level, String message) {
